--- conflicted
+++ resolved
@@ -8,14 +8,9 @@
 	branch = v4.9.0
 [submodule "lib/openzeppelin-contracts-upgradeable"]
 	path = lib/openzeppelin-contracts-upgradeable
-<<<<<<< HEAD
-	url = https://github.com/OpenZeppelin/openzeppelin-contracts-upgradeable
-	branch = v4.8.0
+	url = https://github.com/lib/openzeppelin-contracts-upgradeable
+	branch = v4.9.0
 [submodule "lib/forge-std"]
 	path = lib/forge-std
 	url = https://github.com/foundry-rs/forge-std
-	branch = v1.5.5
-=======
-	url = https://github.com/lib/openzeppelin-contracts-upgradeable
-	branch = v4.9.0
->>>>>>> 50f0bb2a
+	branch = v1.5.5
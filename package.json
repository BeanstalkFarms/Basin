{
  "name": "wells",
  "version": "1.0.0",
  "description": "A [{Well}](/src/Well.sol) is a constant function AMM that allows the provisioning of liquidity into a single pooled on-chain liquidity position.",
  "main": "index.js",
  "directories": {
    "lib": "lib",
    "test": "test"
  },
  "scripts": {
<<<<<<< HEAD
    "test": "echo \"Error: no test specified\" && exit 1",
    "prepare": "husky install"
=======
    "t": ". ./script/bin/env.sh; forge t -vvv",
    "deploy:local": ". ./script/bin/env.sh; ./script/bin/deploy-local.sh",
    "compare": "forge snapshot --match-path test/integration/IntegrationTestGasComparisons.sol --snap .dex-comparisons",
    "compare:check": "yarn compare --check",
    "compare:csv": "node ./script/dex-comparisons.js"
>>>>>>> 59a050f1
  },
  "repository": {
    "type": "git",
    "url": "git+https://github.com/BeanstalkFarms/Wells.git"
  },
  "keywords": [],
  "author": "",
  "license": "ISC",
  "bugs": {
    "url": "https://github.com/BeanstalkFarms/Wells/issues"
  },
  "homepage": "https://github.com/BeanstalkFarms/Wells#readme",
  "devDependencies": {
    "husky": "8.0.3"
  },
  "lint-staged": {
    "*.sol": "forge fmt"
  }
}<|MERGE_RESOLUTION|>--- conflicted
+++ resolved
@@ -8,16 +8,12 @@
     "test": "test"
   },
   "scripts": {
-<<<<<<< HEAD
-    "test": "echo \"Error: no test specified\" && exit 1",
-    "prepare": "husky install"
-=======
+    "prepare": "husky install",
     "t": ". ./script/bin/env.sh; forge t -vvv",
     "deploy:local": ". ./script/bin/env.sh; ./script/bin/deploy-local.sh",
     "compare": "forge snapshot --match-path test/integration/IntegrationTestGasComparisons.sol --snap .dex-comparisons",
     "compare:check": "yarn compare --check",
     "compare:csv": "node ./script/dex-comparisons.js"
->>>>>>> 59a050f1
   },
   "repository": {
     "type": "git",

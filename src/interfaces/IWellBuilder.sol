/**
 * SPDX-License-Identifier: MIT
 **/

pragma solidity ^0.8.17;

import "src/interfaces/IWell.sol";

/**
 * @author Publius
 * @title Well Builder Inferface
 */
interface IWellBuilder {
<<<<<<< HEAD

    /**
     * @notice Emitted when a Well is built.
     * @param well The address of the Well
     * @param tokens The tokens in the Well
     * @param wellFunction The Well function
     * @param pumps The Pumps attached to the Well
     */
    event BuildWell(
        address well,
        IERC20[] tokens,
        Call wellFunction,
        Call[] pumps
    );

=======
    
>>>>>>> 5ba1e882
    /**
     * @notice Builds a Well with the provided components.
     * @param tokens The tokens in the Well
     * @param wellFunction The Well function
<<<<<<< HEAD
     * @param pumps The Pumps attached to the Well
     * @return wellAddress The address of the Well
=======
     * @param pump The Pump attached to the Well
     * @return well The address of the Well
>>>>>>> 5ba1e882
     */
    function buildWell(
        string calldata name,
        string calldata symbol,
        IERC20[] calldata tokens,
        Call calldata wellFunction,
<<<<<<< HEAD
        Call[] calldata pumps
    ) external payable returns (address wellAddress);

    /**
     * @notice Returns the Well at a given index.
     */
    function getWellByIndex(uint index) external view returns (address well);

    /**
     * @notice Returns all Wells with a given pair of tokens.
     */
    function getWellsBy2Tokens(IERC20 token0, IERC20 token1) external view returns (address[] memory wells);

    /**
     * @notice Returns the `i`th Well with a given pair of tokens.
     */
    function getWellBy2Tokens(IERC20 token0, IERC20 token1, uint i) external view returns (address well);

    /**
     * @notice Returns all Wells with a given list of tokens.
     */
    function getWellsByNTokens(IERC20[] calldata tokens) external view returns (address[] memory wells);

    /**
     * @notice Returns the `i`th Well with a given list of tokens.
     */
    function getWellByNTokens(IERC20[] calldata tokens, uint i) external view returns (address well);
=======
        Call calldata pump
    ) external payable returns (address well);
>>>>>>> 5ba1e882
}<|MERGE_RESOLUTION|>--- conflicted
+++ resolved
@@ -11,72 +11,19 @@
  * @title Well Builder Inferface
  */
 interface IWellBuilder {
-<<<<<<< HEAD
-
-    /**
-     * @notice Emitted when a Well is built.
-     * @param well The address of the Well
-     * @param tokens The tokens in the Well
-     * @param wellFunction The Well function
-     * @param pumps The Pumps attached to the Well
-     */
-    event BuildWell(
-        address well,
-        IERC20[] tokens,
-        Call wellFunction,
-        Call[] pumps
-    );
-
-=======
     
->>>>>>> 5ba1e882
     /**
      * @notice Builds a Well with the provided components.
      * @param tokens The tokens in the Well
      * @param wellFunction The Well function
-<<<<<<< HEAD
      * @param pumps The Pumps attached to the Well
-     * @return wellAddress The address of the Well
-=======
-     * @param pump The Pump attached to the Well
      * @return well The address of the Well
->>>>>>> 5ba1e882
      */
     function buildWell(
         string calldata name,
         string calldata symbol,
         IERC20[] calldata tokens,
         Call calldata wellFunction,
-<<<<<<< HEAD
         Call[] calldata pumps
-    ) external payable returns (address wellAddress);
-
-    /**
-     * @notice Returns the Well at a given index.
-     */
-    function getWellByIndex(uint index) external view returns (address well);
-
-    /**
-     * @notice Returns all Wells with a given pair of tokens.
-     */
-    function getWellsBy2Tokens(IERC20 token0, IERC20 token1) external view returns (address[] memory wells);
-
-    /**
-     * @notice Returns the `i`th Well with a given pair of tokens.
-     */
-    function getWellBy2Tokens(IERC20 token0, IERC20 token1, uint i) external view returns (address well);
-
-    /**
-     * @notice Returns all Wells with a given list of tokens.
-     */
-    function getWellsByNTokens(IERC20[] calldata tokens) external view returns (address[] memory wells);
-
-    /**
-     * @notice Returns the `i`th Well with a given list of tokens.
-     */
-    function getWellByNTokens(IERC20[] calldata tokens, uint i) external view returns (address well);
-=======
-        Call calldata pump
     ) external payable returns (address well);
->>>>>>> 5ba1e882
 }
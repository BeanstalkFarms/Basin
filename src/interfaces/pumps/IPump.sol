// SPDX-License-Identifier: MIT

<<<<<<< HEAD
pragma solidity >=0.7.0;
pragma experimental ABIEncoderV2;
=======
pragma solidity =0.8.17;
>>>>>>> ed9989a7

/**
 * @title IPump defines the interface for a Pump.
 *
 * @dev Pumps are on-chain oracles that are updated upon each interaction with a {IWell}.
 * When reading a Pump, always verify the Pump's functionality.
 */
interface IPump {
    /**
     * @notice Updates the Pump with the given reserves.
     * @param reserves The previous reserves of the tokens in the Well.
     * @param data data specific to the Well
     * @dev Pumps are updated every time a user swaps, adds liquidity, or
     * removes liquidity from a Well.
     */
    function update(uint[] calldata reserves, bytes calldata data) external;
}<|MERGE_RESOLUTION|>--- conflicted
+++ resolved
@@ -1,11 +1,7 @@
 // SPDX-License-Identifier: MIT
 
-<<<<<<< HEAD
 pragma solidity >=0.7.0;
 pragma experimental ABIEncoderV2;
-=======
-pragma solidity =0.8.17;
->>>>>>> ed9989a7
 
 /**
  * @title IPump defines the interface for a Pump.

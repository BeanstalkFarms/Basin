--- conflicted
+++ resolved
@@ -59,26 +59,18 @@
         A = _A;
     }
 
-<<<<<<< HEAD
     //////////////////////// PUMP ////////////////////////
 
-=======
     // potentially check that the storage associated with the caller is empty
->>>>>>> 420ae602
     function attach(uint _n, bytes calldata pumpData) external {}
 
     function update(uint[] calldata reserves, bytes calldata) external {
         Reserves memory b;
-<<<<<<< HEAD
-
-        // All reserves are stored starting at the msg.sender address
+
+        // All reserves are stored starting at the msg.sender address slot in storage.
         bytes32 slot = getSlotForAddress(msg.sender);
 
         // Read: Last Timestamp & Last Reserves
-=======
-        // All reserves are stored starting at the msg.sender address slot in storage.
-        bytes32 slot = fillLast12Bytes(msg.sender);
->>>>>>> 420ae602
         (, b.lastTimestamp, b.lastReserves) = slot.readLastReserves();
 
         // TODO: Finalize init condition. timestamp? lastReserve?
@@ -120,13 +112,8 @@
         slot.storeBytes16(b.emaReserves);
         assembly { slot := sub(slot, numSlots) }
 
-<<<<<<< HEAD
         // Write: Last Timestamp & Last Reserves
         slot.storeLastReserves(uint40(block.timestamp), b.lastReserves);
-=======
-    function fillLast12Bytes(address addressValue) internal pure returns (bytes32) {
-        return bytes32(bytes20(addressValue)); // Because right padded, no collision on adjacent 
->>>>>>> 420ae602
     }
 
     // TODO
@@ -158,21 +145,7 @@
         slot.storeBytes16(byteReserves); // EMA Reserves
     }
 
-<<<<<<< HEAD
     //////////////////////// LAST RESERVES ////////////////////////
-=======
-    function getSlotsOffset(uint n) internal pure returns (uint) {
-        return ((n - 1) / 2 + 1) * 32; // Maybe change to n * 32?
-    }
-
-    function getDeltaTimestamp(uint40 lastTimestamp) public view returns (uint) {
-        return uint(uint40(block.timestamp) - lastTimestamp);
-    }
-
-    /**
-     * Last Reserves
-     */
->>>>>>> 420ae602
 
     function capReserve(
         bytes16 lastReserve,
@@ -297,14 +270,14 @@
      * @dev Convert an `address` into a `bytes32` by zero padding the right 12 bytes.
      */
     function getSlotForAddress(address addressValue) internal pure returns (bytes32) {
-        return bytes32(bytes20(addressValue));
+        return bytes32(bytes20(addressValue)); // Because right padded, no collision on adjacent
     }
 
     /**
      * @dev Get the starting byte of the slot that contains the `n`th element of an array.
      */
     function getSlotsOffset(uint n) internal pure returns (uint) {
-        return ((n - 1) / 2 + 1) * 32;
+        return ((n - 1) / 2 + 1) * 32; // Maybe change to n * 32?
     }
 
     /**

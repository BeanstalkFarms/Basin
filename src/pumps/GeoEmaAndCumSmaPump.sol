// SPDX-License-Identifier: MIT

pragma solidity ^0.8.17;

import {IPump} from "src/interfaces/pumps/IPump.sol";
import {IGeoEmaAndCumSmaPumpErrors} from "src/interfaces/pumps/IGeoEmaAndCumSmaPumpErrors.sol";
import {IWell} from "src/interfaces/IWell.sol";
import {IInstantaneousPump} from "src/interfaces/pumps/IInstantaneousPump.sol";
import {ICumulativePump} from "src/interfaces/pumps/ICumulativePump.sol";
import {ABDKMathQuad} from "src/libraries/ABDKMathQuad.sol";
import {LibBytes16} from "src/libraries/LibBytes16.sol";
import {LibLastReserveBytes} from "src/libraries/LibLastReserveBytes.sol";
import {SafeCast} from "oz/utils/math/SafeCast.sol";

/**
 * @title GeoEmaAndCumSmaPump
 * @author Publius
 * @notice Stores a geometric EMA and cumulative geometric SMA for each reserve.
 * @dev A Pump designed for use in Beanstalk with 2 tokens.
 *
 * This Pump has 3 main features:
 *  1. Multi-block MEV resistence reserves
 *  2. MEV-resistant Geometric EMA intended for instantaneous reserve queries
 *  3. MEV-resistant Cumulative Geometric intended for SMA reserve queries
 *
 * Note: If an `update` call is made with a reserve of 0, the Geometric mean oracles will be set to 0.
 * Each Well is responsible for ensuring that an `update` call cannot be made with a reserve of 0.
 */
<<<<<<< HEAD
contract GeoEmaAndCumSmaPump is IPump, IPumpErrors, IInstantaneousPump, ICumulativePump {
    using SafeCast for uint256;
=======
contract GeoEmaAndCumSmaPump is IPump, IGeoEmaAndCumSmaPumpErrors, IInstantaneousPump, ICumulativePump {
    using SafeCast for uint;
>>>>>>> 40d0981b
    using LibLastReserveBytes for bytes32;
    using LibBytes16 for bytes32;
    using ABDKMathQuad for bytes16;
    using ABDKMathQuad for uint256;

    bytes16 immutable LOG_MAX_INCREASE;
    bytes16 immutable LOG_MAX_DECREASE;
    bytes16 immutable ALPHA;
    uint256 immutable BLOCK_TIME;

    struct PumpState {
        uint40 lastTimestamp;
        bytes16[] lastReserves;
        bytes16[] emaReserves;
        bytes16[] cumulativeReserves;
    }

    /**
     * @param _maxPercentIncrease The maximum percent increase allowed in a single block. Must be in quadruple precision format (See {ABDKMathQuad}).
     * @param _maxPercentDecrease The maximum percent decrease allowed in a single block. Must be in quadruple precision format (See {ABDKMathQuad}).
     * @param _blockTime The block time in the current EVM in seconds.
     * @param _alpha The geometric EMA constant. Must be in quadruple precision format (See {ABDKMathQuad}).
     */
    constructor(bytes16 _maxPercentIncrease, bytes16 _maxPercentDecrease, uint256 _blockTime, bytes16 _alpha) {
        LOG_MAX_INCREASE = ABDKMathQuad.ONE.add(_maxPercentIncrease).log_2();
        // _maxPercentDecrease <= 100%
        if (_maxPercentDecrease > ABDKMathQuad.ONE) {
            revert InvalidMaxPercentDecreaseArgument(_maxPercentDecrease);
        }
        LOG_MAX_DECREASE = ABDKMathQuad.ONE.sub(_maxPercentDecrease).log_2();
        BLOCK_TIME = _blockTime;

        // ALPHA <= 1
        if (_alpha > ABDKMathQuad.ONE) {
            revert InvalidAArgument(_alpha);
        }
        ALPHA = _alpha;
    }

    //////////////////// PUMP ////////////////////

    function update(uint256[] calldata reserves, bytes calldata) external {
        uint256 numberOfReserves = reserves.length;
        PumpState memory pumpState;

        // All reserves are stored starting at the msg.sender address slot in storage.
        bytes32 slot = _getSlotForAddress(msg.sender);

        // Read: Last Timestamp & Last Reserves
        (, pumpState.lastTimestamp, pumpState.lastReserves) = slot.readLastReserves();

        // If the last timestamp is 0, then the pump has never been used before.
        if (pumpState.lastTimestamp == 0) {
            for (uint256 i; i < numberOfReserves; ++i) {
                // If a reserve is 0, then the pump cannot be initialized.
                if (reserves[i] == 0) return;
            }
            _init(slot, uint40(block.timestamp), reserves);
            return;
        }

        // Read: Cumulative & EMA Reserves
        // Start at the slot after `pumpState.lastReserves`
        uint256 numSlots = _getSlotsOffset(numberOfReserves);
        assembly {
            slot := add(slot, numSlots)
        }
        pumpState.emaReserves = slot.readBytes16(numberOfReserves);
        assembly {
            slot := add(slot, numSlots)
        }
        pumpState.cumulativeReserves = slot.readBytes16(numberOfReserves);

        bytes16 alphaN;
        bytes16 deltaTimestampBytes;
        bytes16 blocksPassed;
        // Isolate in brackets to prevent stack too deep errors
        {
            uint256 deltaTimestamp = _getDeltaTimestamp(pumpState.lastTimestamp);
            alphaN = ALPHA.powu(deltaTimestamp);
            deltaTimestampBytes = deltaTimestamp.fromUInt();
            // Relies on the assumption that a block can only occur every `BLOCK_TIME` seconds.
            blocksPassed = (deltaTimestamp / BLOCK_TIME).fromUInt();
        }

        for (uint256 i; i < numberOfReserves; ++i) {
            // Use a minimum of 1 for reserve. Geometric means will be set to 0 if a reserve is 0.
            pumpState.lastReserves[i] = _capReserve(
                pumpState.lastReserves[i], (reserves[i] > 0 ? reserves[i] : 1).fromUIntToLog2(), blocksPassed
            );
            pumpState.emaReserves[i] =
                pumpState.lastReserves[i].mul((ABDKMathQuad.ONE.sub(alphaN))).add(pumpState.emaReserves[i].mul(alphaN));
            pumpState.cumulativeReserves[i] =
                pumpState.cumulativeReserves[i].add(pumpState.lastReserves[i].mul(deltaTimestampBytes));
        }

        // Write: Cumulative & EMA Reserves
        // Order matters: work backwards to avoid using a new memory var to count up
        slot.storeBytes16(pumpState.cumulativeReserves);
        assembly {
            slot := sub(slot, numSlots)
        }
        slot.storeBytes16(pumpState.emaReserves);
        assembly {
            slot := sub(slot, numSlots)
        }

        // Write: Last Timestamp & Last Reserves
        slot.storeLastReserves(uint40(block.timestamp), pumpState.lastReserves);
    }

    /**
     * @dev On first update for a particular Well, initialize oracle with
     * reserves data.
     */
    function _init(bytes32 slot, uint40 lastTimestamp, uint256[] memory reserves) internal {
        uint256 numberOfReserves = reserves.length;
        bytes16[] memory byteReserves = new bytes16[](numberOfReserves);

        // Skip {_capReserve} since we have no prior reference

        for (uint256 i = 0; i < numberOfReserves; ++i) {
            if (reserves[i] == 0) return;
            byteReserves[i] = reserves[i].fromUIntToLog2();
        }

        // Write: Last Timestamp & Last Reserves
        slot.storeLastReserves(lastTimestamp, byteReserves);

        // Write: EMA Reserves
        // Start at the slot after `byteReserves`
        uint256 numSlots = _getSlotsOffset(byteReserves.length);
        assembly {
            slot := add(slot, numSlots)
        }
        slot.storeBytes16(byteReserves); // EMA Reserves
    }

    //////////////////// LAST RESERVES ////////////////////

    function readLastReserves(address well) public view returns (uint256[] memory reserves) {
        bytes32 slot = _getSlotForAddress(well);
        (uint8 numberOfReserves,, bytes16[] memory bytesReserves) = slot.readLastReserves();
        if (numberOfReserves == 0) {
            revert NotInitialized();
        }
        reserves = new uint256[](numberOfReserves);
        for (uint256 i = 0; i < numberOfReserves; ++i) {
            reserves[i] = bytesReserves[i].pow_2ToUInt();
        }
    }

    /**
     * @dev Adds a cap to the reserve value to prevent extreme changes.
     *
     *  Linear space:
     *     max reserve = (last reserve) * ((1 + MAX_PERCENT_CHANGE_PER_BLOCK) ^ blocks)
     *
     *  Log space:
     *     log2(max reserve) = log2(last reserve) + blocks*log2(1 + MAX_PERCENT_CHANGE_PER_BLOCK)
     *
     *     `bytes16 lastReserve`      <- log2(last reserve)
     *     `bytes16 blocksPassed`     <- log2(blocks)
     *     `bytes16 LOG_MAX_INCREASE` <- log2(1 + MAX_PERCENT_CHANGE_PER_BLOCK)
     *
     *     ∴ `maxReserve = lastReserve + blocks*LOG_MAX_INCREASE`
     *
     */
    function _capReserve(
        bytes16 lastReserve,
        bytes16 reserve,
        bytes16 blocksPassed
    ) internal view returns (bytes16 cappedReserve) {
        // Reserve decreasing (lastReserve > reserve)
        if (lastReserve.cmp(reserve) == 1) {
            bytes16 minReserve = lastReserve.add(blocksPassed.mul(LOG_MAX_DECREASE));
            // if reserve < minimum reserve, set reserve to minimum reserve
            if (minReserve.cmp(reserve) == 1) reserve = minReserve;
        }
        // Rerserve Increasing or staying the same.
        else {
            bytes16 maxReserve = blocksPassed.mul(LOG_MAX_INCREASE);
            maxReserve = lastReserve.add(maxReserve);
            // If reserve > maximum reserve, set reserve to maximum reserve
            if (reserve.cmp(maxReserve) == 1) reserve = maxReserve;
        }
        cappedReserve = reserve;
    }

    //////////////////// EMA RESERVES ////////////////////

    function readLastInstantaneousReserves(address well) public view returns (uint256[] memory reserves) {
        bytes32 slot = _getSlotForAddress(well);
        uint8 numberOfReserves = slot.readNumberOfReserves();
        if (numberOfReserves == 0) {
            revert NotInitialized();
        }
        uint256 offset = _getSlotsOffset(numberOfReserves);
        assembly {
            slot := add(slot, offset)
        }
        bytes16[] memory byteReserves = slot.readBytes16(numberOfReserves);
        reserves = new uint256[](numberOfReserves);
        for (uint256 i = 0; i < numberOfReserves; ++i) {
            reserves[i] = byteReserves[i].pow_2ToUInt();
        }
    }

    function readInstantaneousReserves(address well, bytes memory) public view returns (uint256[] memory emaReserves) {
        bytes32 slot = _getSlotForAddress(well);
        uint256[] memory reserves = IWell(well).getReserves();
        (uint8 numberOfReserves, uint40 lastTimestamp, bytes16[] memory lastReserves) = slot.readLastReserves();
        if (numberOfReserves == 0) {
            revert NotInitialized();
        }
        uint256 offset = _getSlotsOffset(numberOfReserves);
        assembly {
            slot := add(slot, offset)
        }
        bytes16[] memory lastEmaReserves = slot.readBytes16(numberOfReserves);
        uint256 deltaTimestamp = _getDeltaTimestamp(lastTimestamp);
        bytes16 blocksPassed = (deltaTimestamp / BLOCK_TIME).fromUInt();
        bytes16 alphaN = ALPHA.powu(deltaTimestamp);
        emaReserves = new uint256[](numberOfReserves);
        for (uint256 i = 0; i < numberOfReserves; ++i) {
            lastReserves[i] = _capReserve(lastReserves[i], reserves[i].fromUIntToLog2(), blocksPassed);
            emaReserves[i] =
                lastReserves[i].mul((ABDKMathQuad.ONE.sub(alphaN))).add(lastEmaReserves[i].mul(alphaN)).pow_2ToUInt();
        }
    }

    //////////////////// CUMULATIVE RESERVES ////////////////////

    /**
     * @notice Read the latest cumulative reserves of `well`.
     */
    function readLastCumulativeReserves(address well) public view returns (bytes16[] memory reserves) {
        bytes32 slot = _getSlotForAddress(well);
        uint8 numberOfReserves = slot.readNumberOfReserves();
        if (numberOfReserves == 0) {
            revert NotInitialized();
        }
        uint256 offset = _getSlotsOffset(numberOfReserves) << 1;
        assembly {
            slot := add(slot, offset)
        }
        reserves = slot.readBytes16(numberOfReserves);
    }

    function readCumulativeReserves(address well, bytes memory) public view returns (bytes memory cumulativeReserves) {
        bytes16[] memory byteCumulativeReserves = _readCumulativeReserves(well);
        cumulativeReserves = abi.encode(byteCumulativeReserves);
    }

    function _readCumulativeReserves(address well) internal view returns (bytes16[] memory cumulativeReserves) {
        bytes32 slot = _getSlotForAddress(well);
        uint256[] memory reserves = IWell(well).getReserves();
        (uint8 numberOfReserves, uint40 lastTimestamp, bytes16[] memory lastReserves) = slot.readLastReserves();
        if (numberOfReserves == 0) {
            revert NotInitialized();
        }
        uint256 offset = _getSlotsOffset(numberOfReserves) << 1;
        assembly {
            slot := add(slot, offset)
        }
        cumulativeReserves = slot.readBytes16(numberOfReserves);
        uint256 deltaTimestamp = _getDeltaTimestamp(lastTimestamp);
        bytes16 deltaTimestampBytes = deltaTimestamp.fromUInt();
        bytes16 blocksPassed = (deltaTimestamp / BLOCK_TIME).fromUInt();
        // Currently, there is so support for overflow.
        for (uint256 i = 0; i < cumulativeReserves.length; ++i) {
            lastReserves[i] = _capReserve(lastReserves[i], reserves[i].fromUIntToLog2(), blocksPassed);
            cumulativeReserves[i] = cumulativeReserves[i].add(lastReserves[i].mul(deltaTimestampBytes));
        }
    }

    function readTwaReserves(
        address well,
        bytes calldata startCumulativeReserves,
        uint256 startTimestamp,
        bytes memory
    ) public view returns (uint256[] memory twaReserves, bytes memory cumulativeReserves) {
        bytes16[] memory byteCumulativeReserves = _readCumulativeReserves(well);
        bytes16[] memory byteStartCumulativeReserves = abi.decode(startCumulativeReserves, (bytes16[]));
        twaReserves = new uint256[](byteCumulativeReserves.length);

        // Overflow is desired on `startTimestamp`, so SafeCast is not used.
        bytes16 deltaTimestamp = _getDeltaTimestamp(uint40(startTimestamp)).fromUInt();
        if (deltaTimestamp == bytes16(0)) {
            revert NoTimePassed();
        }
        for (uint256 i = 0; i < byteCumulativeReserves.length; ++i) {
            // Currently, there is no support for overflow.
            twaReserves[i] =
                (byteCumulativeReserves[i].sub(byteStartCumulativeReserves[i])).div(deltaTimestamp).pow_2ToUInt();
        }
        cumulativeReserves = abi.encode(byteCumulativeReserves);
    }

    //////////////////// HELPERS ////////////////////

    /**
     * @dev Convert an `address` into a `bytes32` by zero padding the right 12 bytes.
     */
    function _getSlotForAddress(address addressValue) internal pure returns (bytes32) {
        return bytes32(bytes20(addressValue)); // Because right padded, no collision on adjacent
    }

    /**
     * @dev Get the starting byte of the slot that contains the `n`th element of an array.
     */
    function _getSlotsOffset(uint256 numberOfReserves) internal pure returns (uint256) {
        return ((numberOfReserves - 1) / 2 + 1) << 5;
    }

    /**
     * @dev Get the delta between the current and provided timestamp as a `uint256`.
     */
    function _getDeltaTimestamp(uint40 lastTimestamp) internal view returns (uint256) {
        return uint256(uint40(block.timestamp) - lastTimestamp);
    }
}<|MERGE_RESOLUTION|>--- conflicted
+++ resolved
@@ -26,13 +26,8 @@
  * Note: If an `update` call is made with a reserve of 0, the Geometric mean oracles will be set to 0.
  * Each Well is responsible for ensuring that an `update` call cannot be made with a reserve of 0.
  */
-<<<<<<< HEAD
-contract GeoEmaAndCumSmaPump is IPump, IPumpErrors, IInstantaneousPump, ICumulativePump {
+contract GeoEmaAndCumSmaPump is IPump, IGeoEmaAndCumSmaPumpErrors, IInstantaneousPump, ICumulativePump {
     using SafeCast for uint256;
-=======
-contract GeoEmaAndCumSmaPump is IPump, IGeoEmaAndCumSmaPumpErrors, IInstantaneousPump, ICumulativePump {
-    using SafeCast for uint;
->>>>>>> 40d0981b
     using LibLastReserveBytes for bytes32;
     using LibBytes16 for bytes32;
     using ABDKMathQuad for bytes16;

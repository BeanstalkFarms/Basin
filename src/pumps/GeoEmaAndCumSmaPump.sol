// SPDX-License-Identifier: MIT

pragma solidity ^0.8.17;

import {IPump} from "src/interfaces/pumps/IPump.sol";
import {IInstantaneousPump} from "src/interfaces/pumps/IInstantaneousPump.sol";
import {ICumulativePump} from "src/interfaces/pumps/ICumulativePump.sol";
import {ABDKMathQuad} from "src/libraries/ABDKMathQuad.sol";
import {LibBytes16} from "src/libraries/LibBytes16.sol";
import {LibLastReserveBytes} from "src/libraries/LibLastReserveBytes.sol";
import {SafeCast} from "oz/utils/math/SafeCast.sol";

/**
 * @title GeoEmaAndCumSmaPump
 * @author Publius
 * @notice Stores a geometric EMA and cumulative geometric SMA for each reserve.
 * @dev A Pump designed for use in Beanstalk with 2 tokens.
 *
 * This Pump has 3 main features:
 *  1. Multi-block MEV resistence reserves
 *  2. MEV-resistant Geometric EMA intended for instantaneous reserve queries
 *  3. MEV-resistant Cumulative Geometric intended for SMA reserve queries
 */
contract GeoEmaAndCumSmaPump is IPump, IInstantaneousPump, ICumulativePump {
    using SafeCast for uint;
    using LibLastReserveBytes for bytes32;
    using LibBytes16 for bytes32;
    using ABDKMathQuad for bytes16;
    using ABDKMathQuad for uint;

    bytes16 immutable LOG_MAX_INCREASE;
    bytes16 immutable LOG_MAX_DECREASE;
    bytes16 immutable A;
    uint immutable BLOCK_TIME;

    struct Reserves {
        uint40 lastTimestamp;
        bytes16[] lastReserves;
        bytes16[] emaReserves;
        bytes16[] cumulativeReserves;
    }

    /**
     * @param _maxPercentIncrease The maximum percent increase allowed in a single block. Must be in quadruple precision format (See {ABDKMathQuad}).
     * @param _maxPercentDecrease The maximum percent decrease allowed in a single block. Must be in quadruple precision format (See {ABDKMathQuad}).
     * @param _blockTime The block time in the current EVM in seconds.
     * @param _A The geometric EMA constant. Must be in quadruple precision format (See {ABDKMathQuad}).
     */
    constructor(bytes16 _maxPercentIncrease, bytes16 _maxPercentDecrease, uint _blockTime, bytes16 _A) {
        LOG_MAX_INCREASE = ABDKMathQuad.ONE.add(_maxPercentIncrease).log_2();
        require(_maxPercentDecrease < ABDKMathQuad.ONE);
        LOG_MAX_DECREASE = ABDKMathQuad.ONE.sub(_maxPercentDecrease).log_2();
        BLOCK_TIME = _blockTime;
        A = _A;
    }

    //////////////////// PUMP ////////////////////

    // potentially check that the storage associated with the caller is empty
    function attach(uint _n, bytes calldata pumpData) external {}

    function update(uint[] calldata reserves, bytes calldata) external {
        uint length = reserves.length;
        Reserves memory b;

        // All reserves are stored starting at the msg.sender address slot in storage.
        bytes32 slot = getSlotForAddress(msg.sender);

        // Read: Last Timestamp & Last Reserves
        (, b.lastTimestamp, b.lastReserves) = slot.readLastReserves();

        // TODO: Finalize init condition. timestamp? lastReserve?
        if (b.lastTimestamp == 0) {
            _init(slot, uint40(block.timestamp), reserves);
            return;
        }

        // Read: Cumulative & EMA Reserves
        // Start at the slot after `b.lastReserves`
        uint numSlots = getSlotsOffset(length);
        assembly {
            slot := add(slot, numSlots)
        }
        b.emaReserves = slot.readBytes16(length);
        assembly {
            slot := add(slot, numSlots)
        }
        b.cumulativeReserves = slot.readBytes16(length);


        uint deltaTimestamp = getDeltaTimestamp(b.lastTimestamp);
        bytes16 aN = A.powu(deltaTimestamp);
        bytes16 deltaTimestampBytes = deltaTimestamp.fromUInt();
        // TODO: Check if cheaper to use DeltaTimestampBytes
        // TODO: Always require > 1 ???? Round up ????? `Look into timestamp manipulation
        bytes16 blocksPassed = (deltaTimestamp / BLOCK_TIME).fromUInt();

<<<<<<< HEAD
        for (uint i; i < length; i++) {
            b.lastReserves[i] = _capReserve(b.lastReserves[i], reserves[i].fromUIntToLog2(), blocksPassed);
=======
        for (uint i = 0; i < reserves.length; ++i) {
            b.lastReserves[i] = _capReserve(b.lastReserves[i], reserves[i].fromUInt().log_2(), blocksPassed);
>>>>>>> 0856662b
            b.emaReserves[i] = b.lastReserves[i].mul((ABDKMathQuad.ONE.sub(aN))).add(b.emaReserves[i].mul(aN));
            b.cumulativeReserves[i] = b.cumulativeReserves[i].add(b.lastReserves[i].mul(deltaTimestampBytes));
        }

        // Write: Cumulative & EMA Reserves
        // Order matters: work backwards to avoid using a new memory var to count up
        slot.storeBytes16(b.cumulativeReserves);
        assembly {
            slot := sub(slot, numSlots)
        }
        slot.storeBytes16(b.emaReserves);
        assembly {
            slot := sub(slot, numSlots)
        }

        // Write: Last Timestamp & Last Reserves
        slot.storeLastReserves(uint40(block.timestamp), b.lastReserves);
    }

    // TODO
    function read(address well, bytes calldata readData) external view returns (bytes memory data) {}

    /**
     * @dev On first update for a particular Well, initialize oracle with
     * reserves data.
     */
    function _init(bytes32 slot, uint40 lastTimestamp, uint[] memory reserves) internal {
        uint length = reserves.length;
<<<<<<< HEAD

        bytes16[] memory byteReserves = new bytes16[](reserves.length);

        // Skip {_capReserve} since we have no prior reference
        for (uint i = 0; i < length; i++) {
            byteReserves[i] = reserves[i].fromUIntToLog2();
=======
        bytes16[] memory byteReserves = new bytes16[](length);

        // Skip {_capReserve} since we have no prior reference

        for (uint i = 0; i < length; ++i) {
            byteReserves[i] = reserves[i].fromUInt().log_2();
>>>>>>> 0856662b
        }

        // Write: Last Timestamp & Last Reserves
        slot.storeLastReserves(lastTimestamp, byteReserves);

        // Write: EMA Reserves
        // Start at the slot after `byteReserves`
        uint numSlots = getSlotsOffset(byteReserves.length);
        assembly {
            slot := add(slot, numSlots)
        }
        slot.storeBytes16(byteReserves); // EMA Reserves
    }

    //////////////////// LAST RESERVES ////////////////////

    function readLastReserves(address well) public view returns (uint[] memory reserves) {
        bytes32 slot = getSlotForAddress(well);
        (,, bytes16[] memory bytesReserves) = slot.readLastReserves();
        reserves = new uint[](bytesReserves.length);
<<<<<<< HEAD
        for (uint i = 0; i < reserves.length; i++) {
            reserves[i] = bytesReserves[i].pow_2ToUInt();
=======
        uint length = reserves.length;
        for (uint i = 0; i < length; ++i) {
            reserves[i] = bytesReserves[i].pow_2().toUInt();
>>>>>>> 0856662b
        }
    }

    /**
     * @dev Adds a cap to the reserve value to prevent extreme changes.
     *
     *  Linear space:
     *     max reserve = (last reserve) * ((1 + MAX_PERCENT_CHANGE_PER_BLOCK) ^ blocks)
     *
     *  Log space:
     *     log2(max reserve) = log2(last reserve) + blocks*log2(1 + MAX_PERCENT_CHANGE_PER_BLOCK)
     *
     *     `bytes16 lastReserve`      <- log2(last reserve)
     *     `bytes16 blocksPassed`     <- log2(blocks)
     *     `bytes16 LOG_MAX_INCREASE` <- log2(1 + MAX_PERCENT_CHANGE_PER_BLOCK)
     *
     *     ∴ `maxReserve = lastReserve + blocks*LOG_MAX_INCREASE`
     */
    function _capReserve(
        bytes16 lastReserve,
        bytes16 reserve,
        bytes16 blocksPassed
    ) internal view returns (bytes16 cappedReserve) {
        // TODO: What if reserve 0?
        if (reserve < lastReserve) {
            bytes16 minReserve = lastReserve.add(blocksPassed.mul(LOG_MAX_DECREASE));
            if (reserve < minReserve) reserve = minReserve;
        } else {
            bytes16 maxReserve = blocksPassed.mul(LOG_MAX_INCREASE);
            maxReserve = lastReserve.add(maxReserve);
            if (reserve > maxReserve) reserve = maxReserve;
        }
        cappedReserve = reserve;
    }

    //////////////////// EMA RESERVES ////////////////////

    function readLastInstantaneousReserves(address well) public view returns (uint[] memory reserves) {
        bytes32 slot = getSlotForAddress(well);
        uint8 n = slot.readN();
        uint offset = getSlotsOffset(n);
        assembly {
            slot := add(slot, offset)
        }
        bytes16[] memory byteReserves = slot.readBytes16(n);
        reserves = new uint[](n);
<<<<<<< HEAD
        for (uint i = 0; i < reserves.length; i++) {
            reserves[i] = byteReserves[i].pow_2ToUInt();
=======
        uint length = reserves.length;
        for (uint i = 0; i < length; ++i) {
            reserves[i] = byteReserves[i].pow_2().toUInt();
>>>>>>> 0856662b
        }
    }

    function readInstantaneousReserves(address well) public view returns (uint[] memory reserves) {
        bytes32 slot = getSlotForAddress(well);
        (uint8 n, uint40 lastTimestamp, bytes16[] memory lastReserves) = slot.readLastReserves();
        uint offset = getSlotsOffset(n);
        assembly {
            slot := add(slot, offset)
        }
        bytes16[] memory lastEmaReserves = slot.readBytes16(n);
        uint deltaTimestamp = getDeltaTimestamp(lastTimestamp);
        bytes16 aN = A.powu(deltaTimestamp);
        reserves = new uint[](n);
        uint length = reserves.length;
        for (uint i = 0; i < length; ++i) {
            reserves[i] =
                lastReserves[i].mul((ABDKMathQuad.ONE.sub(aN))).add(lastEmaReserves[i].mul(aN)).pow_2ToUInt();
        }
    }

    //////////////////// CUMULATIVE RESERVES ////////////////////

    /**
     * @notice Read the latest cumulative reserves of `well`.
     */
    function readLastCumulativeReserves(address well) public view returns (bytes16[] memory reserves) {
        bytes32 slot = getSlotForAddress(well);
        uint8 n = slot.readN();
        uint offset = getSlotsOffset(n) << 2;
        assembly {
            slot := add(slot, offset)
        }
        reserves = slot.readBytes16(n);
    }

    function readCumulativeReserves(address well) public view returns (bytes memory cumulativeReserves) {
        bytes16[] memory byteCumulativeReserves = _readCumulativeReserves(well);
        cumulativeReserves = abi.encode(byteCumulativeReserves);
    }

    function _readCumulativeReserves(address well) internal view returns (bytes16[] memory cumulativeReserves) {
        bytes32 slot = getSlotForAddress(well);
        (uint8 n, uint40 lastTimestamp, bytes16[] memory lastReserves) = slot.readLastReserves();
        uint offset = getSlotsOffset(n) << 2;
        assembly {
            slot := add(slot, offset)
        }
        cumulativeReserves = slot.readBytes16(n);
        bytes16 deltaTimestamp = getDeltaTimestamp(lastTimestamp).fromUInt();
        // TODO: Overflow desired ????
        for (uint i = 0; i < cumulativeReserves.length; ++i) {
            cumulativeReserves[i] = cumulativeReserves[i].add(lastReserves[i].mul(deltaTimestamp));
        }
    }

    function readTwaReserves(
        address well,
        bytes calldata startCumulativeReserves,
        uint startTimestamp
    ) public view returns (uint[] memory twaReserves, bytes memory cumulativeReserves) {
        bytes16[] memory byteCumulativeReserves = _readCumulativeReserves(well);
        bytes16[] memory byteStartCumulativeReserves = abi.decode(startCumulativeReserves, (bytes16[]));
        twaReserves = new uint[](cumulativeReserves.length);
        bytes16 deltaTimestamp = getDeltaTimestamp(uint40(startTimestamp)).fromUInt(); // TODO: Verify no safe cast is desired
        for (uint i = 0; i < cumulativeReserves.length; ++i) {
            // TODO: Unchecked?
            twaReserves[i] =
                (byteCumulativeReserves[i].sub(byteStartCumulativeReserves[i])).div(deltaTimestamp).pow_2ToUInt();
        }
    }

    //////////////////// HELPERS ////////////////////

    /**
     * @dev Convert an `address` into a `bytes32` by zero padding the right 12 bytes.
     */
    function getSlotForAddress(address addressValue) internal pure returns (bytes32) {
        return bytes32(bytes20(addressValue)); // Because right padded, no collision on adjacent
    }

    /**
     * @dev Get the starting byte of the slot that contains the `n`th element of an array.
     */
    function getSlotsOffset(uint n) internal pure returns (uint) {
        return ((n - 1) / 2 + 1) << 5; // Maybe change to n * 32?
    }

    /**
     * @dev Get the delta between the current and provided timestamp as a `uint256`.
     */
    function getDeltaTimestamp(uint40 lastTimestamp) internal view returns (uint) {
        return uint(uint40(block.timestamp) - lastTimestamp);
    }
}<|MERGE_RESOLUTION|>--- conflicted
+++ resolved
@@ -95,13 +95,8 @@
         // TODO: Always require > 1 ???? Round up ????? `Look into timestamp manipulation
         bytes16 blocksPassed = (deltaTimestamp / BLOCK_TIME).fromUInt();
 
-<<<<<<< HEAD
-        for (uint i; i < length; i++) {
+        for (uint i; i < length; ++i) {
             b.lastReserves[i] = _capReserve(b.lastReserves[i], reserves[i].fromUIntToLog2(), blocksPassed);
-=======
-        for (uint i = 0; i < reserves.length; ++i) {
-            b.lastReserves[i] = _capReserve(b.lastReserves[i], reserves[i].fromUInt().log_2(), blocksPassed);
->>>>>>> 0856662b
             b.emaReserves[i] = b.lastReserves[i].mul((ABDKMathQuad.ONE.sub(aN))).add(b.emaReserves[i].mul(aN));
             b.cumulativeReserves[i] = b.cumulativeReserves[i].add(b.lastReserves[i].mul(deltaTimestampBytes));
         }
@@ -130,21 +125,12 @@
      */
     function _init(bytes32 slot, uint40 lastTimestamp, uint[] memory reserves) internal {
         uint length = reserves.length;
-<<<<<<< HEAD
-
-        bytes16[] memory byteReserves = new bytes16[](reserves.length);
+        bytes16[] memory byteReserves = new bytes16[](length);
 
         // Skip {_capReserve} since we have no prior reference
-        for (uint i = 0; i < length; i++) {
+
+        for (uint i = 0; i < length; ++i) {
             byteReserves[i] = reserves[i].fromUIntToLog2();
-=======
-        bytes16[] memory byteReserves = new bytes16[](length);
-
-        // Skip {_capReserve} since we have no prior reference
-
-        for (uint i = 0; i < length; ++i) {
-            byteReserves[i] = reserves[i].fromUInt().log_2();
->>>>>>> 0856662b
         }
 
         // Write: Last Timestamp & Last Reserves
@@ -165,14 +151,9 @@
         bytes32 slot = getSlotForAddress(well);
         (,, bytes16[] memory bytesReserves) = slot.readLastReserves();
         reserves = new uint[](bytesReserves.length);
-<<<<<<< HEAD
-        for (uint i = 0; i < reserves.length; i++) {
+        uint length = reserves.length;
+        for (uint i = 0; i < length; ++i) {
             reserves[i] = bytesReserves[i].pow_2ToUInt();
-=======
-        uint length = reserves.length;
-        for (uint i = 0; i < length; ++i) {
-            reserves[i] = bytesReserves[i].pow_2().toUInt();
->>>>>>> 0856662b
         }
     }
 
@@ -219,14 +200,9 @@
         }
         bytes16[] memory byteReserves = slot.readBytes16(n);
         reserves = new uint[](n);
-<<<<<<< HEAD
-        for (uint i = 0; i < reserves.length; i++) {
+        uint length = reserves.length;
+        for (uint i = 0; i < length; ++i) {
             reserves[i] = byteReserves[i].pow_2ToUInt();
-=======
-        uint length = reserves.length;
-        for (uint i = 0; i < length; ++i) {
-            reserves[i] = byteReserves[i].pow_2().toUInt();
->>>>>>> 0856662b
         }
     }
 

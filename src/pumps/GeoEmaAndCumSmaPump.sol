--- conflicted
+++ resolved
@@ -126,11 +126,8 @@
         bytes16[] memory byteReserves = new bytes16[](length);
 
         // Skip {_capReserve} since we have no prior reference
-<<<<<<< HEAD
-        for (uint i = 0; i < length; i++) {
-=======
-        for (uint i = 0; i < reserves.length; ++i) {
->>>>>>> 02175ebb
+
+        for (uint i = 0; i < length; ++i) {
             byteReserves[i] = reserves[i].fromUInt().log_2();
         }
 
@@ -152,12 +149,8 @@
         bytes32 slot = getSlotForAddress(well);
         (,, bytes16[] memory bytesReserves) = slot.readLastReserves();
         reserves = new uint[](bytesReserves.length);
-<<<<<<< HEAD
-        uint length = reserves.length;
-        for (uint i = 0; i < length; i++) {
-=======
-        for (uint i = 0; i < reserves.length; ++i) {
->>>>>>> 02175ebb
+        uint length = reserves.length;
+        for (uint i = 0; i < length; ++i) {
             reserves[i] = bytesReserves[i].pow_2().toUInt();
         }
     }
@@ -205,12 +198,8 @@
         }
         bytes16[] memory byteReserves = slot.readBytes16(n);
         reserves = new uint[](n);
-<<<<<<< HEAD
-        uint length = reserves.length;
-        for (uint i = 0; i < length; i++) {
-=======
-        for (uint i = 0; i < reserves.length; ++i) {
->>>>>>> 02175ebb
+        uint length = reserves.length;
+        for (uint i = 0; i < length; ++i) {
             reserves[i] = byteReserves[i].pow_2().toUInt();
         }
     }
@@ -226,12 +215,8 @@
         uint deltaTimestamp = getDeltaTimestamp(lastTimestamp);
         bytes16 aN = A.powu(deltaTimestamp);
         reserves = new uint[](n);
-<<<<<<< HEAD
-        uint length = reserves.length;
-        for (uint i = 0; i < length; i++) {
-=======
-        for (uint i = 0; i < reserves.length; ++i) {
->>>>>>> 02175ebb
+        uint length = reserves.length;
+        for (uint i = 0; i < length; ++i) {
             reserves[i] =
                 lastReserves[i].mul((ABDKMathQuad.ONE.sub(aN))).add(lastEmaReserves[i].mul(aN)).pow_2().toUInt();
         }

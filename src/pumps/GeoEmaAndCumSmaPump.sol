// SPDX-License-Identifier: MIT

pragma solidity ^0.8.17;

import "src/interfaces/pumps/IPump.sol";
import "src/interfaces/pumps/IInstantaneousPump.sol";
import "src/interfaces/pumps/ICumulativePump.sol";
import "src/libraries/ABDKMathQuad.sol";
import "src/libraries/LibBytes16.sol";
import "src/libraries/LibLastReserveBytes.sol";
import "oz/utils/math/SafeCast.sol";

// TODO: Remove this import
import "forge-std/console.sol";

/**
 * @title GeoEmaAndCumSmaPump
 * @author Publius
 * @notice Stores a geometric EMA and cumulative geometric SMA for each reserve.
 * @dev A Pump designed for use in Beanstalk with 2 tokens.
 *
 * This Pump has 3 main features:
 *  1. Multi-block MEV resistence reserves
 *  2. MEV-resistant Geometric EMA intended for instantaneous reserve queries
 *  3. MEV-resistant Cumulative Geometric intended for SMA reserve queries
 */
contract GeoEmaAndCumSmaPump is IPump, IInstantaneousPump, ICumulativePump {
    using SafeCast for uint;
    using LibLastReserveBytes for bytes32;
    using LibBytes16 for bytes32;
    using ABDKMathQuad for bytes16;
    using ABDKMathQuad for uint;

    bytes16 immutable LOG_MAX_INCREASE;
    bytes16 immutable LOG_MAX_DECREASE;
    bytes16 immutable A;
    uint immutable BLOCK_TIME;

    struct Reserves {
        uint40 lastTimestamp;
        bytes16[] lastReserves;
        bytes16[] emaReserves;
        bytes16[] cumulativeReserves;
    }

    /**
     * @param _maxPercentChange The maximum percent change allowed in a single block. Must be in quadruple precision format (See {ABDKMathQuad}).
     * @param _blockTime The block time in the current EVM in seconds.
     * @param _A The geometric EMA constant. Must be in quadruple precision format (See {ABDKMathQuad}).
     */
    constructor(bytes16 _maxPercentChange, uint _blockTime, bytes16 _A) {
        LOG_MAX_INCREASE = ABDKMathQuad.ONE.add(_maxPercentChange).log_2();
        LOG_MAX_DECREASE = ABDKMathQuad.ONE.sub(_maxPercentChange).log_2();
        BLOCK_TIME = _blockTime;
        A = _A;
    }

    //////////////////// PUMP ////////////////////

    // potentially check that the storage associated with the caller is empty
    function attach(uint _n, bytes calldata pumpData) external {}

    function update(uint[] calldata reserves, bytes calldata) external {
        Reserves memory b;

        // All reserves are stored starting at the msg.sender address slot in storage.
        bytes32 slot = getSlotForAddress(msg.sender);

        // Read: Last Timestamp & Last Reserves
        (, b.lastTimestamp, b.lastReserves) = slot.readLastReserves();

        // TODO: Finalize init condition. timestamp? lastReserve?
        if (b.lastTimestamp == 0) {
            _init(slot, uint40(block.timestamp), reserves);
            return;
        }

        // Read: Cumulative & EMA Reserves
        // Start at the slot after `b.lastReserves`
        uint numSlots = getSlotsOffset(reserves.length);
        assembly {
            slot := add(slot, numSlots)
        }
        b.emaReserves = slot.readBytes16(reserves.length);
        assembly {
            slot := add(slot, numSlots)
        }
        b.cumulativeReserves = slot.readBytes16(reserves.length);

        uint deltaTimestamp = getDeltaTimestamp(b.lastTimestamp);
        bytes16 aN = A.powu(deltaTimestamp);
        bytes16 deltaTimestampBytes = deltaTimestamp.fromUInt();
        // TODO: Check if cheaper to use DeltaTimestampBytes
        // TODO: Always require > 1 ???? Round up ????? `Look into timestamp manipulation
        bytes16 blocksPassed = (deltaTimestamp / BLOCK_TIME).fromUInt();

        for (uint i = 0; i < reserves.length; i++) {
<<<<<<< HEAD
            b.lastReserves[i] = _capReserve(
                b.lastReserves[i],
                reserves[i].fromUInt().log_2(),
                blocksPassed
            );
            b.emaReserves[i] = 
                b.lastReserves[i].mul((ABDKMathQuad.ONE.sub(aN))).add(b.emaReserves[i].mul(aN));
=======
            b.lastReserves[i] = capReserve(b.lastReserves[i], reserves[i].fromUInt().log_2(), blocksPassed);
            b.emaReserves[i] = b.lastReserves[i].mul((ABDKMathQuad.ONE.sub(aN))).add(b.emaReserves[i].mul(aN));
>>>>>>> b5fa4947
            b.cumulativeReserves[i] = b.cumulativeReserves[i].add(b.lastReserves[i].mul(deltaTimestampBytes));
        }

        // Write: Cumulative & EMA Reserves
        // Order matters: work backwards to avoid using a new memory var to count up
        slot.storeBytes16(b.cumulativeReserves);
        assembly {
            slot := sub(slot, numSlots)
        }
        slot.storeBytes16(b.emaReserves);
        assembly {
            slot := sub(slot, numSlots)
        }

        // Write: Last Timestamp & Last Reserves
        slot.storeLastReserves(uint40(block.timestamp), b.lastReserves);
    }

    // TODO
    function read(address well, bytes calldata readData) external view returns (bytes memory data) {}

    /**
     * @dev On first update for a particular Well, initialize oracle with
     * reserves data.
     */
    function _init(bytes32 slot, uint40 lastTimestamp, uint[] memory reserves) internal {
        bytes16[] memory byteReserves = new bytes16[](reserves.length);

        // Skip {_capReserve} since we have no prior reference
        for (uint i = 0; i < reserves.length; i++) {
            byteReserves[i] = reserves[i].fromUInt().log_2();
        }

        // Write: Last Timestamp & Last Reserves
        slot.storeLastReserves(lastTimestamp, byteReserves);

        // Write: EMA Reserves
        // Start at the slot after `byteReserves`
        uint numSlots = getSlotsOffset(byteReserves.length);
        assembly {
            slot := add(slot, numSlots)
        }
        slot.storeBytes16(byteReserves); // EMA Reserves
    }

    //////////////////// LAST RESERVES ////////////////////

    function readLastReserves(address well) public view returns (uint[] memory reserves) {
        bytes32 slot = getSlotForAddress(well);
        (, , bytes16[] memory bytesReserves) = slot.readLastReserves();
        reserves = new uint[](bytesReserves.length);
        for (uint i = 0; i < reserves.length; i++) {
            reserves[i] = bytesReserves[i].pow_2().toUInt();
        }
    }

    /**
     * @dev Adds a cap to the reserve value to prevent extreme changes.
     * 
     *  Linear space:
     *     max reserve = (last reserve) * ((1 + MAX_PERCENT_CHANGE_PER_BLOCK) ^ blocks)
     *
     *  Log space:
     *     log2(max reserve) = log2(last reserve) + blocks*log2(1 + MAX_PERCENT_CHANGE_PER_BLOCK)
     *
     *     `bytes16 lastReserve`      <- log2(last reserve)
     *     `bytes16 blocksPassed`     <- log2(blocks)
     *     `bytes16 LOG_MAX_INCREASE` <- log2(1 + MAX_PERCENT_CHANGE_PER_BLOCK)
     *
     *     ∴ `maxReserve = lastReserve + blocks*LOG_MAX_INCREASE`
     */
    function _capReserve(
        bytes16 lastReserve,
        bytes16 reserve,
        bytes16 blocksPassed
    ) internal view returns (bytes16 cappedReserve) {
        // TODO: What if reserve 0? 
        if (reserve < lastReserve) {
            bytes16 minReserve = lastReserve.add(blocksPassed.mul(LOG_MAX_DECREASE));
            if (reserve < minReserve) reserve = minReserve;
        } else {
            bytes16 maxReserve = blocksPassed.mul(LOG_MAX_INCREASE);
            maxReserve = lastReserve.add(maxReserve);
            if (reserve > maxReserve) reserve = maxReserve;
        }
        cappedReserve = reserve;
    }

<<<<<<< HEAD
=======
    function readLastReserves(address well) public view returns (uint[] memory reserves) {
        bytes32 slot = getSlotForAddress(well);
        (,, bytes16[] memory bytesReserves) = slot.readLastReserves();
        reserves = new uint[](bytesReserves.length);
        for (uint i = 0; i < reserves.length; i++) {
            reserves[i] = bytesReserves[i].pow_2().toUInt();
        }
    }

>>>>>>> b5fa4947
    //////////////////// EMA RESERVES ////////////////////

    function readLastInstantaneousReserves(address well) public view returns (uint[] memory reserves) {
        bytes32 slot = getSlotForAddress(well);
        uint8 n = slot.readN();
        uint offset = getSlotsOffset(n);
        assembly {
            slot := add(slot, offset)
        }
        bytes16[] memory byteReserves = slot.readBytes16(n);
        reserves = new uint[](n);
        for (uint i = 0; i < reserves.length; i++) {
            reserves[i] = byteReserves[i].pow_2().toUInt();
        }
    }

    function readInstantaneousReserves(address well) public view returns (uint[] memory reserves) {
        bytes32 slot = getSlotForAddress(well);
        (uint8 n, uint40 lastTimestamp, bytes16[] memory lastReserves) = slot.readLastReserves();
        uint offset = getSlotsOffset(n);
        assembly {
            slot := add(slot, offset)
        }
        bytes16[] memory lastEmaReserves = slot.readBytes16(n);
        uint deltaTimestamp = getDeltaTimestamp(lastTimestamp);
        bytes16 aN = A.powu(deltaTimestamp);
        reserves = new uint[](n);
        for (uint i = 0; i < reserves.length; i++) {
            reserves[i] =
                lastReserves[i].mul((ABDKMathQuad.ONE.sub(aN))).add(lastEmaReserves[i].mul(aN)).pow_2().toUInt();
        }
    }

    //////////////////// CUMULATIVE RESERVES ////////////////////

    /**
     * @notice Read the latest cumulative reserves of `well`.
     */
    function readLastCumulativeReserves(address well) public view returns (bytes16[] memory reserves) {
        bytes32 slot = getSlotForAddress(well);
        uint8 n = slot.readN();
        uint offset = getSlotsOffset(n) * 2;
        assembly {
            slot := add(slot, offset)
        }
        reserves = slot.readBytes16(n);
    }

    function readCumulativeReserves(address well) public view returns (bytes memory cumulativeReserves) {
        bytes16[] memory byteCumulativeReserves = _readCumulativeReserves(well);
        cumulativeReserves = abi.encode(byteCumulativeReserves);
    }

    function _readCumulativeReserves(address well) internal view returns (bytes16[] memory cumulativeReserves) {
        bytes32 slot = getSlotForAddress(well);
        (uint8 n, uint40 lastTimestamp, bytes16[] memory lastReserves) = slot.readLastReserves();
        uint offset = getSlotsOffset(n) * 2;
        assembly {
            slot := add(slot, offset)
        }
        cumulativeReserves = slot.readBytes16(n);
        bytes16 deltaTimestamp = getDeltaTimestamp(lastTimestamp).fromUInt();
        // TODO: Overflow desired ????
        for (uint i = 0; i < cumulativeReserves.length; i++) {
            cumulativeReserves[i] = cumulativeReserves[i].add(lastReserves[i].mul(deltaTimestamp));
        }
    }

    function readTwaReserves(
        address well,
        bytes calldata startCumulativeReserves,
        uint startTimestamp
    ) public view returns (uint[] memory twaReserves, bytes memory cumulativeReserves) {
        bytes16[] memory byteCumulativeReserves = _readCumulativeReserves(well);
        bytes16[] memory byteStartCumulativeReserves = abi.decode(startCumulativeReserves, (bytes16[]));
        twaReserves = new uint[](cumulativeReserves.length);
        bytes16 deltaTimestamp = getDeltaTimestamp(uint40(startTimestamp)).fromUInt(); // TODO: Verify no safe cast is desired
        for (uint i = 0; i < cumulativeReserves.length; i++) {
            // TODO: Unchecked?
            twaReserves[i] =
                (byteCumulativeReserves[i].sub(byteStartCumulativeReserves[i])).div(deltaTimestamp).pow_2().toUInt();
        }
    }

    //////////////////// HELPERS ////////////////////

    /**
     * @dev Convert an `address` into a `bytes32` by zero padding the right 12 bytes.
     */
    function getSlotForAddress(address addressValue) internal pure returns (bytes32) {
        return bytes32(bytes20(addressValue)); // Because right padded, no collision on adjacent
    }

    /**
     * @dev Get the starting byte of the slot that contains the `n`th element of an array.
     */
    function getSlotsOffset(uint n) internal pure returns (uint) {
        return ((n - 1) / 2 + 1) * 32; // Maybe change to n * 32?
    }

    /**
     * @dev Get the delta between the current and provided timestamp as a `uint256`.
     */
    function getDeltaTimestamp(uint40 lastTimestamp) internal view returns (uint) {
        return uint(uint40(block.timestamp) - lastTimestamp);
    }
}<|MERGE_RESOLUTION|>--- conflicted
+++ resolved
@@ -95,7 +95,6 @@
         bytes16 blocksPassed = (deltaTimestamp / BLOCK_TIME).fromUInt();
 
         for (uint i = 0; i < reserves.length; i++) {
-<<<<<<< HEAD
             b.lastReserves[i] = _capReserve(
                 b.lastReserves[i],
                 reserves[i].fromUInt().log_2(),
@@ -103,10 +102,6 @@
             );
             b.emaReserves[i] = 
                 b.lastReserves[i].mul((ABDKMathQuad.ONE.sub(aN))).add(b.emaReserves[i].mul(aN));
-=======
-            b.lastReserves[i] = capReserve(b.lastReserves[i], reserves[i].fromUInt().log_2(), blocksPassed);
-            b.emaReserves[i] = b.lastReserves[i].mul((ABDKMathQuad.ONE.sub(aN))).add(b.emaReserves[i].mul(aN));
->>>>>>> b5fa4947
             b.cumulativeReserves[i] = b.cumulativeReserves[i].add(b.lastReserves[i].mul(deltaTimestampBytes));
         }
 
@@ -195,18 +190,6 @@
         cappedReserve = reserve;
     }
 
-<<<<<<< HEAD
-=======
-    function readLastReserves(address well) public view returns (uint[] memory reserves) {
-        bytes32 slot = getSlotForAddress(well);
-        (,, bytes16[] memory bytesReserves) = slot.readLastReserves();
-        reserves = new uint[](bytesReserves.length);
-        for (uint i = 0; i < reserves.length; i++) {
-            reserves[i] = bytesReserves[i].pow_2().toUInt();
-        }
-    }
-
->>>>>>> b5fa4947
     //////////////////// EMA RESERVES ////////////////////
 
     function readLastInstantaneousReserves(address well) public view returns (uint[] memory reserves) {

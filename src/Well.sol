// SPDX-License-Identifier: MIT

pragma solidity ^0.8.17;

import {ReentrancyGuardUpgradeable} from "ozu/security/ReentrancyGuardUpgradeable.sol";
import {ERC20Upgradeable, ERC20PermitUpgradeable} from "ozu/token/ERC20/extensions/draft-ERC20PermitUpgradeable.sol";
import {IERC20, SafeERC20} from "oz/token/ERC20/utils/SafeERC20.sol";
import {SafeCast} from "oz/utils/math/SafeCast.sol";
import {IWell, Call} from "src/interfaces/IWell.sol";
import {IPump} from "src/interfaces/pumps/IPump.sol";
import {IWellFunction} from "src/interfaces/IWellFunction.sol";
import {LibBytes} from "src/libraries/LibBytes.sol";
import {ClonePlus} from "src/utils/ClonePlus.sol";

/**
 * @title Well
 * @author Publius, Silo Chad, Brean
 * @dev A Well is a constant function AMM allowing the provisioning of liquidity
 * into a single pooled on-chain liquidity position.
 *
 */
contract Well is ERC20PermitUpgradeable, IWell, ReentrancyGuardUpgradeable, ClonePlus {
    using SafeERC20 for IERC20;
    using SafeCast for uint;

    bytes32 constant RESERVES_STORAGE_SLOT = keccak256("reserves.storage.slot");

    function init(string memory name, string memory symbol) public initializer {
        __ERC20Permit_init(name);
        __ERC20_init(name, symbol);
    }

    //////////////////// WELL DEFINITION ////////////////////

    /// This Well uses a dynamic immutable storage layout. Immutable storage is
    /// used for gas-efficient reads during Well operation. The Well must be
    /// created by cloning with a pre-encoded byte string containing immutable
    /// data.
    ///
    /// Let n = number of tokens
    ///     m = length of well function data (bytes)
    ///
    /// TYPE        NAME                       LOCATION (CONSTANT)
    /// ==============================================================
    /// address     aquifer()                  0        (LOC_AQUIFER_ADDR)
    /// uint256     numberOfTokens()           20       (LOC_TOKENS_COUNT)
    /// address     wellFunctionAddress()      52       (LOC_WELL_FUNCTION_ADDR)
    /// uint256     wellFunctionDataLength()   72       (LOC_WELL_FUNCTION_DATA_LENGTH)
    /// uint256     numberOfPumps()            104      (LOC_PUMPS_COUNT)
    /// --------------------------------------------------------------
    /// address     token0                     136      (LOC_VARIABLE)
    /// ...
    /// address     tokenN                     136 + (n-1) * 32
    /// --------------------------------------------------------------
    /// byte        wellFunctionData0          136 + n * 32
    /// ...
    /// byte        wellFunctionDataM          136 + n * 32 + m
    /// --------------------------------------------------------------
    /// address     pump1Address               136 + n * 32 + m
    /// uint256     pump1DataLength            136 + n * 32 + m + 20
    /// byte        pump1Data                  136 + n * 32 + m + 52
    /// ...
    /// ==============================================================

    uint constant LOC_AQUIFER_ADDR = 0;
    uint constant LOC_TOKENS_COUNT = LOC_AQUIFER_ADDR + 20;
    uint constant LOC_WELL_FUNCTION_ADDR = LOC_TOKENS_COUNT + 32;
    uint constant LOC_WELL_FUNCTION_DATA_LENGTH = LOC_WELL_FUNCTION_ADDR + 20;
    uint constant LOC_PUMPS_COUNT = LOC_WELL_FUNCTION_DATA_LENGTH + 32;
    uint constant LOC_VARIABLE = LOC_PUMPS_COUNT + 32;

    function tokens() public pure returns (IERC20[] memory ts) {
        ts = _getArgIERC20Array(LOC_VARIABLE, numberOfTokens());
    }

    function wellFunction() public pure returns (Call memory _wellFunction) {
        _wellFunction.target = wellFunctionAddress();
        uint dataLoc = LOC_VARIABLE + numberOfTokens() * 32;
        _wellFunction.data = _getArgBytes(dataLoc, wellFunctionDataLength());
    }

    function pumps() public pure returns (Call[] memory _pumps) {
        if (numberOfPumps() == 0) return _pumps;

        _pumps = new Call[](numberOfPumps());
        uint dataLoc = LOC_VARIABLE + numberOfTokens() * 32 + wellFunctionDataLength();

        uint pumpDataLength;
        for (uint i = 0; i < _pumps.length; i++) {
            _pumps[i].target = _getArgAddress(dataLoc);
            dataLoc += 20;
            pumpDataLength = _getArgUint256(dataLoc);
            dataLoc += 32;
            _pumps[i].data = _getArgBytes(dataLoc, pumpDataLength);
            dataLoc += pumpDataLength;
        }
    }

    /**
     * @dev {wellData} is unused in this implementation.
     */
    function wellData() public pure returns (bytes memory) {}

    function aquifer() public pure override returns (address) {
        return _getArgAddress(LOC_AQUIFER_ADDR);
    }

    function well()
        external
        pure
        returns (
            IERC20[] memory _tokens,
            Call memory _wellFunction,
            Call[] memory _pumps,
            bytes memory _wellData,
            address _aquifer
        )
    {
        _tokens = tokens();
        _wellFunction = wellFunction();
        _pumps = pumps();
        _aquifer = aquifer();
    }

    //////////////////// WELL DEFINITION: HELPERS ////////////////////

    /**
     * @notice Returns the number of tokens that are tradable in this Well.
     * @dev Length of the `tokens()` array.
     */
    function numberOfTokens() public pure returns (uint) {
        return _getArgUint256(LOC_TOKENS_COUNT);
    }

    /**
     * @notice Returns the address of the Well Function.
     */
    function wellFunctionAddress() public pure returns (address) {
        return _getArgAddress(LOC_WELL_FUNCTION_ADDR);
    }

    /**
     * @notice Returns the length of the configurable `data` parameter passed during calls to the Well Function.
     */
    function wellFunctionDataLength() public pure returns (uint) {
        return _getArgUint256(LOC_WELL_FUNCTION_DATA_LENGTH);
    }

    /**
     * @notice Returns the number of Pumps which this Well was initialized with.
     */
    function numberOfPumps() public pure returns (uint) {
        return _getArgUint256(LOC_PUMPS_COUNT);
    }

    /**
     * @notice Returns address & data used to call the first Pump.
     * @dev Provided as an optimization in the case where {numberOfPumps} returns 1.
     */
    function firstPump() public pure returns (Call memory _pump) {
        uint dataLoc = LOC_VARIABLE + numberOfTokens() * 32 + wellFunctionDataLength();
        _pump.target = _getArgAddress(dataLoc);
        uint pumpDataLength = _getArgUint256(dataLoc + 20);
        _pump.data = _getArgBytes(dataLoc + 52, pumpDataLength);
    }

    //////////////////// SWAP: FROM ////////////////////

    function swapFrom(
        IERC20 fromToken,
        IERC20 toToken,
        uint amountIn,
        uint minAmountOut,
        address recipient
    ) external nonReentrant returns (uint amountOut) {
        fromToken.safeTransferFrom(msg.sender, address(this), amountIn);
        amountOut = _swapFrom(fromToken, toToken, amountIn, minAmountOut, recipient);
    }

    function swapFromFeeOnTransfer(
        IERC20 fromToken,
        IERC20 toToken,
        uint amountIn,
        uint minAmountOut,
        address recipient
    ) external nonReentrant returns (uint amountOut) {
        amountIn = transferFromFeeOnTransfer(fromToken, msg.sender, amountIn);
        amountOut = _swapFrom(fromToken, toToken, amountIn, minAmountOut, recipient);
    }

    function _swapFrom(
        IERC20 fromToken,
        IERC20 toToken,
        uint amountIn,
        uint minAmountOut,
        address recipient
    ) internal returns (uint amountOut) {
        IERC20[] memory _tokens = tokens();
        uint[] memory reserves = _updatePumps(_tokens.length);
        (uint i, uint j) = _getIJ(_tokens, fromToken, toToken);

        reserves[i] += amountIn;
        uint reserveJBefore = reserves[j];
        reserves[j] = _calcReserve(wellFunction(), reserves, j, totalSupply());

        // Note: The rounding approach of the Well function determines whether
        // slippage from imprecision goes to the Well or to the User.
        amountOut = reserveJBefore - reserves[j];
        if(amountOut < minAmountOut) {
            revert SlippageOut(amountOut, minAmountOut);
        }

        toToken.safeTransfer(recipient, amountOut);
        emit Swap(fromToken, toToken, amountIn, amountOut, recipient);
        _setReserves(_tokens, reserves);
    }

    function getSwapOut(IERC20 fromToken, IERC20 toToken, uint amountIn) external view returns (uint amountOut) {
        IERC20[] memory _tokens = tokens();
        uint[] memory reserves = _getReserves(_tokens.length);
        (uint i, uint j) = _getIJ(_tokens, fromToken, toToken);

        reserves[i] += amountIn;

        // underflow is desired; Well Function SHOULD NOT increase reserves of both `i` and `j`
        amountOut = reserves[j] - _calcReserve(wellFunction(), reserves, j, totalSupply());
    }

    //////////////////// SWAP: TO ////////////////////

    function swapTo(
        IERC20 fromToken,
        IERC20 toToken,
        uint maxAmountIn,
        uint amountOut,
        address recipient
    ) external nonReentrant returns (uint amountIn) {
        IERC20[] memory _tokens = tokens();
        uint[] memory reserves = _updatePumps(_tokens.length);
        (uint i, uint j) = _getIJ(_tokens, fromToken, toToken);

        reserves[j] -= amountOut;
        uint reserveIBefore = reserves[i];
        reserves[i] = _calcReserve(wellFunction(), reserves, i, totalSupply());

        // Note: The rounding approach of the Well function determines whether
        // slippage from imprecision goes to the Well or to the User.
        amountIn = reserves[i] - reserveIBefore;

        // FIXME: slippage check needs to move to the actual amount out
        // need to take delta across _executeSwap
        if(amountIn > maxAmountIn) {
            revert SlippageIn(amountIn, maxAmountIn);
        }

        _executeSwap(fromToken, toToken, amountIn, amountOut, recipient);
        _setReserves(_tokens, reserves);
    }

    function getSwapIn(IERC20 fromToken, IERC20 toToken, uint amountOut) external view returns (uint amountIn) {
        IERC20[] memory _tokens = tokens();
        uint[] memory reserves = _getReserves(_tokens.length);
        (uint i, uint j) = _getIJ(_tokens, fromToken, toToken);

        reserves[j] -= amountOut;

        amountIn = _calcReserve(wellFunction(), reserves, i, totalSupply()) - reserves[i];
    }

    //////////////////// SWAP: UTILITIES ////////////////////

    /**
     * @dev Executes token transfers and emits Swap event.
     */
    function _executeSwap(
        IERC20 fromToken,
        IERC20 toToken,
        uint amountIn,
        uint amountOut,
        address recipient
    ) internal {
        fromToken.safeTransferFrom(msg.sender, address(this), amountIn);
        toToken.safeTransfer(recipient, amountOut);
        emit Swap(fromToken, toToken, amountIn, amountOut, recipient);
    }

    //////////////////// ADD LIQUIDITY ////////////////////

    function addLiquidity(
        uint[] memory tokenAmountsIn,
        uint minLpAmountOut,
        address recipient
    ) external nonReentrant returns (uint lpAmountOut) {
        lpAmountOut = _addLiquidity(tokenAmountsIn, minLpAmountOut, recipient, false);
    }

    function addLiquidityFeeOnTransfer(
        uint[] memory tokenAmountsIn,
        uint minLpAmountOut,
        address recipient
    ) external nonReentrant returns (uint lpAmountOut) {
        lpAmountOut = _addLiquidity(tokenAmountsIn, minLpAmountOut, recipient, true);
    }

    /**
     * @dev Gas optimization: {IWell.AddLiquidity} is emitted even if `lpAmountOut` is 0.
     */
    function _addLiquidity(
        uint[] memory tokenAmountsIn,
        uint minLpAmountOut,
        address recipient,
        bool feeOnTransfer
    ) internal returns (uint lpAmountOut) {
        IERC20[] memory _tokens = tokens();
        uint[] memory reserves = _updatePumps(_tokens.length);

        if (feeOnTransfer) {
            for (uint i; i < _tokens.length; ++i) {
                if (tokenAmountsIn[i] == 0) continue;
                tokenAmountsIn[i] = transferFromFeeOnTransfer(_tokens[i], msg.sender, tokenAmountsIn[i]);
                reserves[i] = reserves[i] + tokenAmountsIn[i];
            }
        } else {
            for (uint i; i < _tokens.length; ++i) {
                if (tokenAmountsIn[i] == 0) continue;
                _tokens[i].safeTransferFrom(msg.sender, address(this), tokenAmountsIn[i]);
                reserves[i] = reserves[i] + tokenAmountsIn[i];
            }
        }

        lpAmountOut = _calcLpTokenSupply(wellFunction(), reserves) - totalSupply();
        if(lpAmountOut < minLpAmountOut) {
            revert SlippageOut(lpAmountOut, minLpAmountOut);
        }

        _mint(recipient, lpAmountOut);
        _setReserves(_tokens, reserves);
        emit AddLiquidity(tokenAmountsIn, lpAmountOut, recipient);
    }

    function getAddLiquidityOut(uint[] memory tokenAmountsIn) external view returns (uint lpAmountOut) {
        IERC20[] memory _tokens = tokens();
        uint[] memory reserves = _getReserves(_tokens.length);
        for (uint i; i < _tokens.length; ++i) {
            reserves[i] = reserves[i] + tokenAmountsIn[i];
        }
        lpAmountOut = _calcLpTokenSupply(wellFunction(), reserves) - totalSupply();
    }

    //////////////////// REMOVE LIQUIDITY: BALANCED ////////////////////

    function removeLiquidity(
        uint lpAmountIn,
        uint[] calldata minTokenAmountsOut,
        address recipient
    ) external nonReentrant returns (uint[] memory tokenAmountsOut) {
        IERC20[] memory _tokens = tokens();
        uint[] memory reserves = _updatePumps(_tokens.length);
        uint lpTokenSupply = totalSupply();

        tokenAmountsOut = new uint[](_tokens.length);
        _burn(msg.sender, lpAmountIn);
        for (uint i; i < _tokens.length; ++i) {
            tokenAmountsOut[i] = (lpAmountIn * reserves[i]) / lpTokenSupply;
            if (tokenAmountsOut[i] < minTokenAmountsOut[i]) {
                revert SlippageOut(tokenAmountsOut[i], minTokenAmountsOut[i]);
            }
            _tokens[i].safeTransfer(recipient, tokenAmountsOut[i]);
            reserves[i] = reserves[i] - tokenAmountsOut[i];
        }

        _setReserves(_tokens, reserves);
        emit RemoveLiquidity(lpAmountIn, tokenAmountsOut, recipient);
    }

    function getRemoveLiquidityOut(uint lpAmountIn) external view returns (uint[] memory tokenAmountsOut) {
        IERC20[] memory _tokens = tokens();
        uint[] memory reserves = _getReserves(_tokens.length);
        uint lpTokenSupply = totalSupply();

        tokenAmountsOut = new uint[](_tokens.length);
        for (uint i; i < _tokens.length; ++i) {
            tokenAmountsOut[i] = (lpAmountIn * reserves[i]) / lpTokenSupply;
        }
    }

    //////////////////// REMOVE LIQUIDITY: ONE TOKEN ////////////////////

    function removeLiquidityOneToken(
        uint lpAmountIn,
        IERC20 tokenOut,
        uint minTokenAmountOut,
        address recipient
    ) external nonReentrant returns (uint tokenAmountOut) {
        IERC20[] memory _tokens = tokens();
        uint[] memory reserves = _updatePumps(_tokens.length);
        uint j = _getJ(_tokens, tokenOut);

        tokenAmountOut = _getRemoveLiquidityOneTokenOut(lpAmountIn, j, reserves);
        if(tokenAmountOut < minTokenAmountOut) {
            revert SlippageOut(tokenAmountOut, minTokenAmountOut);
        }

        _burn(msg.sender, lpAmountIn);
        tokenOut.safeTransfer(recipient, tokenAmountOut);

        reserves[j] = reserves[j] - tokenAmountOut;
        _setReserves(_tokens, reserves);
        emit RemoveLiquidityOneToken(lpAmountIn, tokenOut, tokenAmountOut, recipient);
    }

    function getRemoveLiquidityOneTokenOut(
        uint lpAmountIn,
        IERC20 tokenOut
    ) external view returns (uint tokenAmountOut) {
        IERC20[] memory _tokens = tokens();
        uint[] memory reserves = _getReserves(_tokens.length);
        uint j = _getJ(_tokens, tokenOut);
        tokenAmountOut = _getRemoveLiquidityOneTokenOut(lpAmountIn, j, reserves);
    }

    /**
     * @dev Shared logic for removing a single token from liquidity.
     * Calculates change in reserve `j` given a change in LP token supply.
     *
     * Note: `lpAmountIn` is the amount of LP the user is burning in exchange
     * for some amount of token `j`.
     */
    function _getRemoveLiquidityOneTokenOut(
        uint lpAmountIn,
        uint j,
        uint[] memory reserves
    ) private view returns (uint tokenAmountOut) {
        uint newLpTokenSupply = totalSupply() - lpAmountIn;
        uint newReserveJ = _calcReserve(wellFunction(), reserves, j, newLpTokenSupply);
        tokenAmountOut = reserves[j] - newReserveJ;
    }

    //////////// REMOVE LIQUIDITY: IMBALANCED ////////////

    function removeLiquidityImbalanced(
        uint maxLpAmountIn,
        uint[] calldata tokenAmountsOut,
        address recipient
    ) external nonReentrant returns (uint lpAmountIn) {
        IERC20[] memory _tokens = tokens();
        uint[] memory reserves = _updatePumps(_tokens.length);

        for (uint i; i < _tokens.length; ++i) {
            _tokens[i].safeTransfer(recipient, tokenAmountsOut[i]);
            reserves[i] = reserves[i] - tokenAmountsOut[i];
        }

        lpAmountIn = totalSupply() - _calcLpTokenSupply(wellFunction(), reserves);
        if(lpAmountIn > maxLpAmountIn) {
            revert SlippageIn(lpAmountIn, maxLpAmountIn);
        }
        _burn(msg.sender, lpAmountIn);

        _setReserves(_tokens, reserves);
        emit RemoveLiquidity(lpAmountIn, tokenAmountsOut, recipient);
    }

    function getRemoveLiquidityImbalancedIn(uint[] calldata tokenAmountsOut) external view returns (uint lpAmountIn) {
        IERC20[] memory _tokens = tokens();
        uint[] memory reserves = _getReserves(_tokens.length);
        for (uint i; i < _tokens.length; ++i) {
            reserves[i] = reserves[i] - tokenAmountsOut[i];
        }
        lpAmountIn = totalSupply() - _calcLpTokenSupply(wellFunction(), reserves);
    }

    //////////////////// RESERVES ////////////////////

    /**
     * @dev Sync the reserves of the Well with its current balance of underlying tokens.
     */
    function sync() external nonReentrant {
        IERC20[] memory _tokens = tokens();
        uint[] memory reserves = new uint[](_tokens.length);
        for (uint i; i < _tokens.length; ++i) {
            reserves[i] = _tokens[i].balanceOf(address(this));
        }
        _setReserves(_tokens, reserves);
        emit Sync(reserves);
    }

    /**
     * @dev Transfer excess tokens held by the Well to `recipient`.
     */
    function skim(address recipient) external nonReentrant returns (uint[] memory skimAmounts) {
        IERC20[] memory _tokens = tokens();
        uint[] memory reserves = _getReserves(_tokens.length);
        skimAmounts = new uint[](_tokens.length);
        for (uint i; i < _tokens.length; ++i) {
            skimAmounts[i] = _tokens[i].balanceOf(address(this)) - reserves[i];
            if (skimAmounts[i] > 0) {
                _tokens[i].safeTransfer(recipient, skimAmounts[i]);
            }
        }
    }

    /**
     * @dev When using Wells for a multi-step swap, gas costs can be reduced by
     * "shifting" tokens from one Well to another rather than returning them to
     * a router (like Pipeline).
     *
     * Example multi-hop swap: WETH -> DAI -> USDC
     * -------------------------------------------------------------------------
     *
     * 1. Using a router without {shift}:
     *
     *  WETH.transfer(sender=0xUSER, recipient=0xROUTER)                     [1]
     *  Call the router, which performs:
     *      Well1.swapFrom(fromToken=WETH, toToken=DAI, recipient=0xROUTER)
     *          WETH.transfer(sender=0xROUTER, recipient=Well1)              [2]
     *          DAI.transfer(sender=Well1, recipient=0xROUTER)               [3]
     *      Well2.swapFrom(fromToken=DAI, toToken=USDC, recipient=0xROUTER)
     *          DAI.transfer(sender=0xROUTER, recipient=Well2)               [4]
     *          USDC.transfer(sender=Well2, recipient=0xROUTER)              [5]
     *  USDC.transfer(sender=0xROUTER, recipient=0xUSER)                     [6]
     *
     *  Note: this could be optimized by configuring the router to deliver
     *  tokens from the last swap directly to the user.
     *
     * 2. Using a router with {shift}:
     *
     *  WETH.transfer(sender=0xUSER, recipient=Well1)                        [1]
     *  Call the router, which performs:
     *      Well1.shift(tokenOut=DAI, recipient=Well2)
     *          DAI.transfer(sender=Well1, recipient=Well2)                  [2]
     *      Well2.shift(tokenOut=USDC, recipient=0xUSER)
     *          USDC.transfer(sender=Well2, recipient=0xUSER)                [3]
     *
     * -------------------------------------------------------------------------
     *
     * FIXME: check fee on transfer behavior after merge
     */
    function shift(
        IERC20 tokenOut,
        uint minAmountOut,
        address recipient
    ) external nonReentrant returns (uint amountOut) {
        IERC20[] memory _tokens = tokens();
        uint[] memory reserves = new uint[](_tokens.length);

        // Use the balances of the pool instead of the stored reserves.
        // If there is a change in token balances relative to the currently
        // stored reserves, the extra tokens can be shifted into `tokenOut`.
        for (uint i; i < _tokens.length; ++i) {
            reserves[i] = _tokens[i].balanceOf(address(this));
        }
        uint j = _getJ(_tokens, tokenOut);
        amountOut = reserves[j] - _calcReserve(wellFunction(), reserves, j, totalSupply());

        if (amountOut >= minAmountOut) {
            tokenOut.safeTransfer(recipient, amountOut);
            reserves[j] -= amountOut;
            _setReserves(_tokens, reserves);
            emit Shift(reserves, tokenOut, amountOut, recipient);
        } else {
            revert SlippageOut(amountOut, minAmountOut);
        }
    }

    function getShiftOut(IERC20 tokenOut) external view returns (uint amountOut) {
        IERC20[] memory _tokens = tokens();
        uint[] memory reserves = new uint[](_tokens.length);
        for (uint i; i < _tokens.length; ++i) {
            reserves[i] = _tokens[i].balanceOf(address(this));
        }

        uint j = _getJ(_tokens, tokenOut);
        amountOut = reserves[j] - _calcReserve(wellFunction(), reserves, j, totalSupply());
    }

    function getReserves() external view returns (uint[] memory reserves) {
        reserves = _getReserves(numberOfTokens());
    }

    /**
     * @dev Gets the Well's token reserves by reading from byte storage.
     */
    function _getReserves(uint _numberOfTokens) internal view returns (uint[] memory reserves) {
        reserves = LibBytes.readUint128(RESERVES_STORAGE_SLOT, _numberOfTokens);
    }

    /**
     * @dev Checks that the balance of each ERC-20 token is >= the reserves and 
     * sets the Well's reserves of each token by writing to byte storage.
     */
    function _setReserves(IERC20[] memory _tokens, uint[] memory reserves) internal {
        for (uint i; i < reserves.length; ++i) {
<<<<<<< HEAD
            if(reserves[i] > _tokens[i].balanceOf(address(this))) revert InvalidReserves();
=======
            require(reserves[i] <= _tokens[i].balanceOf(address(this)), "Well: Invalid reserve"); // reserve of zero breaks the Pump
>>>>>>> 509cdee8
        }
        LibBytes.storeUint128(RESERVES_STORAGE_SLOT, reserves);
    }

    //////////////////// INTERNAL: UPDATE PUMPS ////////////////////

    /**
     * @dev Fetches the current token reserves of the Well and updates the Pumps.
     * Typically called before an operation that modifies the Well's reserves.
     */
    function _updatePumps(uint _numberOfTokens) internal returns (uint[] memory reserves) {
        reserves = _getReserves(_numberOfTokens);

        if (numberOfPumps() == 0) {
            return reserves;
        }

        // gas optimization: avoid looping if there is only one pump
        if (numberOfPumps() == 1) {
            Call memory _pump = firstPump();
            IPump(_pump.target).update(reserves, _pump.data);
        } else {
            Call[] memory _pumps = pumps();
            for (uint i; i < _pumps.length; ++i) {
                IPump(_pumps[i].target).update(reserves, _pumps[i].data);
            }
        }
    }

    //////////////////// INTERNAL: WELL FUNCTION INTERACTION ////////////////////

    /**
     * @dev Calculates the LP token supply given a list of `reserves` using the
     * provided `_wellFunction`. Wraps {IWellFunction.calcLpTokenSupply}.
     *
     * The Well function is passed as a parameter to minimize gas in instances
     * where it is called multiple times in one transaction.
     */
    function _calcLpTokenSupply(
        Call memory _wellFunction,
        uint[] memory reserves
    ) internal view returns (uint lpTokenSupply) {
        lpTokenSupply = IWellFunction(_wellFunction.target).calcLpTokenSupply(reserves, _wellFunction.data);
    }

    /**
     * @dev Calculates the `j`th reserve given a list of `reserves` and `lpTokenSupply`
     * using the provided `_wellFunction`. Wraps {IWellFunction.calcReserve}.
     *
     * The Well function is passed as a parameter to minimize gas in instances
     * where it is called multiple times in one transaction.
     */
    function _calcReserve(
        Call memory _wellFunction,
        uint[] memory reserves,
        uint j,
        uint lpTokenSupply
    ) internal view returns (uint reserve) {
        reserve = IWellFunction(_wellFunction.target).calcReserve(reserves, j, lpTokenSupply, _wellFunction.data);
    }

    //////////////////// INTERNAL: WELL TOKEN INDEXING ////////////////////

    /**
     * @dev Returns the indices of `iToken` and `jToken` in `_tokens`. Reverts if either token is not in `_tokens`.
     */
    function _getIJ(IERC20[] memory _tokens, IERC20 iToken, IERC20 jToken) internal pure returns (uint i, uint j) {
        bool foundI = false;
        bool foundJ = false;

        for (uint k; k < _tokens.length; ++k) {
            if (iToken == _tokens[k]) {
                i = k;
                foundI = true;
            } else if (jToken == _tokens[k]) {
                j = k;
                foundJ = true;
            }
        }

        if(!foundI) revert InvalidTokens();
        if(!foundJ) revert InvalidTokens();
    }

    /**
     * @dev Returns the index of `jToken` in `_tokens`. Reverts if `jToken` is not in `_tokens`.
     */
    function _getJ(IERC20[] memory _tokens, IERC20 jToken) internal pure returns (uint j) {
        for (j; j < _tokens.length; ++j) {
            if (jToken == _tokens[j]) {
                return j;
            }
        }
        revert InvalidTokens();
    }

    function transferFromFeeOnTransfer(
        IERC20 token,
        address from,
        uint amount
    ) internal returns (uint amountTransferred) {
        uint balanceBefore = token.balanceOf(address(this));
        token.safeTransferFrom(from, address(this), amount);
        amountTransferred = token.balanceOf(address(this)) - balanceBefore;
    }
}<|MERGE_RESOLUTION|>--- conflicted
+++ resolved
@@ -591,11 +591,7 @@
      */
     function _setReserves(IERC20[] memory _tokens, uint[] memory reserves) internal {
         for (uint i; i < reserves.length; ++i) {
-<<<<<<< HEAD
-            if(reserves[i] > _tokens[i].balanceOf(address(this))) revert InvalidReserves();
-=======
-            require(reserves[i] <= _tokens[i].balanceOf(address(this)), "Well: Invalid reserve"); // reserve of zero breaks the Pump
->>>>>>> 509cdee8
+            if(reserves[i] > _tokens[i].balanceOf(address(this))) revert InvalidReserves(); // FIXME: reserve of zero breaks the Pump
         }
         LibBytes.storeUint128(RESERVES_STORAGE_SLOT, reserves);
     }

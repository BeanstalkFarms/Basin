--- conflicted
+++ resolved
@@ -48,11 +48,7 @@
     constructor(
         IERC20[] memory _tokens,
         Call memory _function,
-<<<<<<< HEAD
         Call[] memory _pumps,
-=======
-        Call memory _pump, // array
->>>>>>> 5ba1e882
         string memory _name,
         string memory _symbol
     )
@@ -113,19 +109,11 @@
     function well() external view returns (
         IERC20[] memory _tokens,
         Call memory _wellFunction,
-<<<<<<< HEAD
         Call[] memory _pumps
     ) {
         _tokens = tokens();
         _wellFunction = wellFunction();
         _pumps = pumps();
-=======
-        Call memory _pump // array
-    ) {
-        _tokens = tokens();
-        _wellFunction = wellFunction();
-        _pump = pump(); // array, pumps
->>>>>>> 5ba1e882
     }
 
     //////////// SWAP: FROM ////////////
@@ -502,23 +490,18 @@
         returns (uint[] memory balances)
     {
         balances = getBalances(_tokens);
-<<<<<<< HEAD
 
         // TODO: experiment with this
         if (numberOfPumps() == 0) return balances;
 
         if (numberOfPumps() == 1) {
-            IPump(firstPumpAddress()).update(balances, firstPumpBytes());
+        IPump(firstPumpAddress()).update(balances, firstPumpBytes());
         } else {
             Call[] memory _pumps = pumps();
             for (uint i; i < _pumps.length; ++i) {
                 IPump(_pumps[i].target).update(balances, _pumps[i].data);
             }
         }
-=======
-        if (pumpAddress() != address(0)) // loop; immutable storage 1 or N check
-            IPump(pumpAddress()).update(balances, pumpBytes());
->>>>>>> 5ba1e882
     }
 
     //////////// BALANCE OF WELL TOKENS & LP TOKEN ////////////

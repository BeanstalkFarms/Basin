--- conflicted
+++ resolved
@@ -503,13 +503,8 @@
             if (_tokenAmountOut < minTokenAmountsOut[i]) {
                 revert SlippageOut(_tokenAmountOut, minTokenAmountsOut[i]);
             }
-<<<<<<< HEAD
             reserves[i] = reserves[i] - _tokenAmountOut;
             _tokens[i].safeTransfer(recipient, _tokenAmountOut);
-=======
-            reserves[i] = reserves[i] - tokenAmountsOut[i];
-            _tokens[i].safeTransfer(recipient, tokenAmountsOut[i]);
->>>>>>> 70076a5e
         }
 
         _setReserves(_tokens, reserves);
@@ -588,14 +583,9 @@
         uint256[] memory reserves = _updatePumps(tokensLength);
 
         for (uint256 i; i < tokensLength; ++i) {
-<<<<<<< HEAD
             uint256 _tokenAmountOut = tokenAmountsOut[i];
             reserves[i] = reserves[i] - _tokenAmountOut;
             _tokens[i].safeTransfer(recipient, _tokenAmountOut);
-=======
-            reserves[i] = reserves[i] - tokenAmountsOut[i];
-            _tokens[i].safeTransfer(recipient, tokenAmountsOut[i]);
->>>>>>> 70076a5e
         }
 
         lpAmountIn = totalSupply() - _calcLpTokenSupply(wellFunction(), reserves);

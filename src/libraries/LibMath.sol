// SPDX-License-Identifier: MIT

pragma solidity ^0.8.17;

/**
 * @title Lib Math contains math operations
 */
import {SafeMath} from "oz/utils/math/SafeMath.sol";

library LibMath {
    error PRBMath_MulDiv_Overflow(uint x, uint y, uint denominator);

    /**
     * @param a numerator
     * @param b denominator
     * @dev Division, round to nearest integer (AKA round-half-up).
     *
     * Skip explicit checks for division by zero as Solidity will natively revert.
     *
     * Implementation:
     * https://github.com/cryptoticket/openzeppelin-solidity/blob/04e62a7a1ece4832bee411ca5de024d2ce0b15e6/contracts/math/RoundedDivMath.sol#L31
     */
    function roundedDiv(uint a, uint b) internal pure returns (uint) {
        uint halfB = (b % 2 == 0) ? (b / 2) : (b / 2 + 1);
        return (a % b >= halfB) ? (a / b + 1) : (a / b);
    }

    /**
     * @notice Computes the `n`th root of a number `a` using the Newton--Raphson method.
     * @param a The number to compute the root of
     * @param n The root to compute
     * @return root The `n`th root of `a`
     * @dev TODO: more testing - https://ethereum.stackexchange.com/questions
     * /38468/calculate-the-nth-root-of-an-arbitrary-uint-using-solidity
     * https://en.wikipedia.org/wiki/Nth_root_algorithm
     * This is used in {ConstantProduct.Sol}, where the number of tokens are
     * restricted to 16. even roots are much cheaper to compute than uneven,
     * thus we recursively call sqrt().
     *
     */
    function nthRoot(uint a, uint n) internal pure returns (uint root) {
        assert(n > 1);
        if (a == 0) return 0;
        if (n % 2 == 0) {
            if (n == 2) return sqrt(a); // shortcut for square root
            if (n == 4) return sqrt(sqrt(a));
<<<<<<< HEAD
            if (n == 8) return sqrt(sqrt(sqrt(a)));
            if (n == 16) return sqrt(sqrt(sqrt(sqrt(a))));
=======
            if (n == 6) return sqrt(sqrt(sqrt(a)));
            if (n == 8) return sqrt(sqrt(sqrt(sqrt(a))));
            if (n == 10) return sqrt(sqrt(sqrt(sqrt(sqrt(a)))));
            if (n == 12) return sqrt(sqrt(sqrt(sqrt(sqrt(sqrt(a))))));
            if (n == 14) return sqrt(sqrt(sqrt(sqrt(sqrt(sqrt(sqrt(a)))))));
            if (n == 16) {
                return sqrt(sqrt(sqrt(sqrt(sqrt(sqrt(sqrt(sqrt(a))))))));
            }
>>>>>>> befdc00f
        }
        // The scale factor is a crude way to turn everything into integer calcs.
        // Actually do ((10 ^ n) * x) ^ (1/n)
        uint a0 = (10 ** n) * a;

        uint xNew = 10;
        uint x;
        while (xNew != x) {
            x = xNew;
            uint t0 = x ** (n - 1);
            if (x * t0 > a0) {
                xNew = x - (x - a0 / t0) / n;
            } else {
                xNew = x + (a0 / t0 - x) / n;
            }
        }

        root = (xNew + 5) / 10;
    }

    /**
     * @notice computes the square root of a given number
     * @param a The number to compute the square root of
     * @return z The square root of x
     * @dev
     * This function is based on the Babylonian method of computing square roots
     * https://en.wikipedia.org/wiki/Methods_of_computing_square_roots#Babylonian_method
     * Implementation from: https://github.com/Gaussian-Process/solidity-sqrt/blob/main/src/FixedPointMathLib.sol
     * based on https://github.com/transmissions11/solmate/blob/main/src/utils/FixedPointMathLib.sol
     */

    function sqrt(uint a) internal pure returns (uint z) {
        assembly {
            // This segment is to get a reasonable initial estimate for the Babylonian method.
            // If the initial estimate is bad, the number of correct bits increases ~linearly
            // each iteration instead of ~quadratically.
            // The idea is to get z*z*y within a small factor of x.
            // More iterations here gets y in a tighter range. Currently, we will have
            // y in [256, 256*2^16). We ensure y>= 256 so that the relative difference
            // between y and y+1 is small. If x < 256 this is not possible, but those cases
            // are easy enough to verify exhaustively.
            z := 181 // The 'correct' value is 1, but this saves a multiply later
            let y := a
            // Note that we check y>= 2^(k + 8) but shift right by k bits each branch,
            // this is to ensure that if x >= 256, then y >= 256.
            if iszero(lt(y, 0x10000000000000000000000000000000000)) {
                y := shr(128, y)
                z := shl(64, z)
            }
            if iszero(lt(y, 0x1000000000000000000)) {
                y := shr(64, y)
                z := shl(32, z)
            }
            if iszero(lt(y, 0x10000000000)) {
                y := shr(32, y)
                z := shl(16, z)
            }
            if iszero(lt(y, 0x1000000)) {
                y := shr(16, y)
                z := shl(8, z)
            }
            // Now, z*z*y <= x < z*z*(y+1), and y <= 2^(16+8),
            // and either y >= 256, or x < 256.
            // Correctness can be checked exhaustively for x < 256, so we assume y >= 256.
            // Then z*sqrt(y) is within sqrt(257)/sqrt(256) of x, or about 20bps.

            // The estimate sqrt(x) = (181/1024) * (x+1) is off by a factor of ~2.83 both when x=1
            // and when x = 256 or 1/256. In the worst case, this needs seven Babylonian iterations.
            z := shr(18, mul(z, add(y, 65536))) // A multiply is saved from the initial z := 181

            // Run the Babylonian method seven times. This should be enough given initial estimate.
            // Possibly with a quadratic/cubic polynomial above we could get 4-6.
            z := shr(1, add(z, div(a, z)))
            z := shr(1, add(z, div(a, z)))
            z := shr(1, add(z, div(a, z)))
            z := shr(1, add(z, div(a, z)))
            z := shr(1, add(z, div(a, z)))
            z := shr(1, add(z, div(a, z)))
            z := shr(1, add(z, div(a, z)))

            // See https://en.wikipedia.org/wiki/Integer_square_root#Using_only_integer_division.
            // If x+1 is a perfect square, the Babylonian method cycles between
            // floor(sqrt(x)) and ceil(sqrt(x)). This check ensures we return floor.
            // The solmate implementation assigns zRoundDown := div(x, z) first, but
            // since this case is rare, we choose to save gas on the assignment and
            // repeat division in the rare case.
            // If you don't care whether floor or ceil is returned, you can skip this.
            if lt(div(a, z), z) { z := div(a, z) }
        }
    }
}<|MERGE_RESOLUTION|>--- conflicted
+++ resolved
@@ -44,19 +44,8 @@
         if (n % 2 == 0) {
             if (n == 2) return sqrt(a); // shortcut for square root
             if (n == 4) return sqrt(sqrt(a));
-<<<<<<< HEAD
             if (n == 8) return sqrt(sqrt(sqrt(a)));
             if (n == 16) return sqrt(sqrt(sqrt(sqrt(a))));
-=======
-            if (n == 6) return sqrt(sqrt(sqrt(a)));
-            if (n == 8) return sqrt(sqrt(sqrt(sqrt(a))));
-            if (n == 10) return sqrt(sqrt(sqrt(sqrt(sqrt(a)))));
-            if (n == 12) return sqrt(sqrt(sqrt(sqrt(sqrt(sqrt(a))))));
-            if (n == 14) return sqrt(sqrt(sqrt(sqrt(sqrt(sqrt(sqrt(a)))))));
-            if (n == 16) {
-                return sqrt(sqrt(sqrt(sqrt(sqrt(sqrt(sqrt(sqrt(a))))))));
-            }
->>>>>>> befdc00f
         }
         // The scale factor is a crude way to turn everything into integer calcs.
         // Actually do ((10 ^ n) * x) ^ (1/n)

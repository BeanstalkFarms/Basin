--- conflicted
+++ resolved
@@ -1,4 +1,4 @@
-// SPDX-License-Identifier: BSD-4-Clause
+ // SPDX-License-Identifier: BSD-4-Clause
 /*
  * ABDK Math Quad Smart Contract Library.  Copyright © 2019 by ABDK Consulting.
  * Author: Mikhail Vladimirov <mikhail.vladimirov@gmail.com>
@@ -12,85 +12,35 @@
  * represented by bytes16 type.
  */
 library ABDKMathQuad {
-<<<<<<< HEAD
-  /*
-   * 0.
-   */
-  bytes16 internal constant POSITIVE_ZERO = 0x00000000000000000000000000000000;
-
-  /*
-   * -0.
-   */
-  bytes16 private constant NEGATIVE_ZERO = 0x80000000000000000000000000000000;
-
-  /*
-   * +Infinity.
-   */
-  bytes16 internal constant POSITIVE_INFINITY = 0x7FFF0000000000000000000000000000;
-
-  /*
-   * -Infinity.
-   */
-  bytes16 private constant NEGATIVE_INFINITY = 0xFFFF0000000000000000000000000000;
-
-  /*
-   * Canonical NaN value.
-   */
-  bytes16 private constant NaN = 0x7FFF8000000000000000000000000000;
+    /*
+    * 0.
+    */
+    bytes16 internal constant POSITIVE_ZERO = 0x00000000000000000000000000000000;
+
+    /*
+    * -0.
+    */
+    bytes16 private constant NEGATIVE_ZERO = 0x80000000000000000000000000000000;
+
+    /*
+    * +Infinity.
+    */
+    bytes16 internal constant POSITIVE_INFINITY = 0x7FFF0000000000000000000000000000;
+
+    /*
+    * -Infinity.
+    */
+    bytes16 private constant NEGATIVE_INFINITY = 0xFFFF0000000000000000000000000000;
+
+    /*
+    * Canonical NaN value.
+    */
+    bytes16 private constant NaN = 0x7FFF8000000000000000000000000000;
 
   /*
    * One.
    */
   bytes16 internal constant ONE = 0x3fff0000000000000000000000000000;
-
-  /**
-   * Convert signed 256-bit integer number into quadruple precision number.
-   *
-   * @param x signed 256-bit integer number
-   * @return quadruple precision number
-   */
-  function fromInt (int256 x) internal pure returns (bytes16) {
-    unchecked {
-      if (x == 0) return bytes16 (0);
-      else {
-        // We rely on overflow behavior here
-        uint256 result = uint256 (x > 0 ? x : -x);
-
-        uint256 msb = mostSignificantBit (result);
-        if (msb < 112) result <<= 112 - msb;
-        else if (msb > 112) result >>= msb - 112;
-
-        result = result & 0xFFFFFFFFFFFFFFFFFFFFFFFFFFFF | 16383 + msb << 112;
-        if (x < 0) result |= 0x80000000000000000000000000000000;
-
-        return bytes16 (uint128 (result));
-      }
-=======
-    /*
-    * 0.
-    */
-    bytes16 internal constant POSITIVE_ZERO = 0x00000000000000000000000000000000;
-
-    /*
-    * -0.
-    */
-    bytes16 private constant NEGATIVE_ZERO = 0x80000000000000000000000000000000;
-
-    /*
-    * +Infinity.
-    */
-    bytes16 internal constant POSITIVE_INFINITY = 0x7FFF0000000000000000000000000000;
-
-    /*
-    * -Infinity.
-    */
-    bytes16 private constant NEGATIVE_INFINITY = 0xFFFF0000000000000000000000000000;
-
-    /*
-    * Canonical NaN value.
-    */
-    bytes16 private constant NaN = 0x7FFF8000000000000000000000000000;
-
     /*
     * One.
     */
@@ -121,7 +71,6 @@
                 return bytes16(uint128(result));
             }
         }
->>>>>>> b5fa4947
     }
 
     /**
@@ -1558,17 +1507,6 @@
         }
     }
 
-<<<<<<< HEAD
-  //////////////////// EXTENSIONS ////////////////////
-
-  /**
-   * @dev efficient calculation of x^y
-   */
-  function powu(bytes16 x, uint256 y) internal pure returns (bytes16 result) {
-      // Calculate the first iteration of the loop in advance.
-      bytes16 uUint = fromUInt(1);
-      result = y & 1 > 0 ? x : uUint;
-=======
     /**
      * Get index of the most significant non-zero bit in binary representation of
      * x.  Reverts if x is zero.
@@ -1616,8 +1554,8 @@
         }
     }
 
+  //////////////////// EXTENSIONS ////////////////////
     // int constant uUint = 2 ** 128;
->>>>>>> b5fa4947
 
     function powu(bytes16 x, uint y) internal pure returns (bytes16 result) {
         // Calculate the first iteration of the loop in advance.
@@ -1628,10 +1566,6 @@
         for (y >>= 1; y > 0; y >>= 1) {
             x = mul(x, x);
 
-<<<<<<< HEAD
-  // int constant uUint = 2 ** 128;
-  // int constant uUINT128 = 2 ** 128;
-=======
             // Equivalent to "y % 2 == 1" but faster.
             if (y & 1 > 0) {
                 result = mul(result, x);
@@ -1640,5 +1574,4 @@
     }
 
     // int constant uUINT128 = 2 ** 128;
->>>>>>> b5fa4947
 }
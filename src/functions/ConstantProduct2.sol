--- conflicted
+++ resolved
@@ -37,12 +37,8 @@
         uint lpTokenSupply,
         bytes calldata
     ) external pure override returns (uint reserve) {
-<<<<<<< HEAD
+        // Note: potential optimization is to use unchecked math here
         reserve = ((lpTokenSupply / 2) ** 2) / EXP_PRECISION;
-=======
-        // Note: potential optimization is to use unchecked math here
-        reserve = uint((lpTokenSupply / 2) ** 2) / EXP_PRECISION;
->>>>>>> 68c9ea84
         reserve = LibMath.roundedDiv(reserve, reserves[j == 1 ? 0 : 1]);
     }
 

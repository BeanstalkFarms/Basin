/**
 * SPDX-License-Identifier: MIT
 *
 */

pragma solidity ^0.8.17;

import {IWellFunction} from "src/interfaces/IWellFunction.sol";
import {LibMath} from "src/libraries/LibMath.sol";

/**
 * @author Publius
 * @title Constant Product pricing function for Wells with 2 tokens
 *
 * Constant Product Wells use the formula:
 *  `π(b_i) = (s / n)^n`
 *
 * Where:
 *  `s` is the supply of LP tokens
 *  `b_i` is the reserve at index `i`
 *  `n` is the number of tokens in the Well
 */
contract ConstantProduct is IWellFunction {
    using LibMath for uint;

    /// @dev `s = π(b_i)^(1/n) * n`
    function calcLpTokenSupply(
        uint[] calldata reserves,
        bytes calldata
<<<<<<< HEAD
    )
        external
        pure
        override
        returns (uint lpTokenSupply)
    {
        lpTokenSupply = prodX(reserves).nthRoot(reserves.length) * reserves.length;
=======
    ) external override pure returns (uint lpTokenSupply) {
        lpTokenSupply = _prodX(reserves).nthRoot(reserves.length) * reserves.length;
>>>>>>> 4d4a9671
    }

    /// @dev `b_j = (s / n)^n / π_{i!=j}(b_i)`
    function calcReserve(
        uint[] calldata reserves,
        uint j,
        uint lpTokenSupply,
        bytes calldata
    )
        external
        pure
        override
        returns (uint reserve)
    {
        uint n = reserves.length;
        reserve = uint((lpTokenSupply / n) ** n);
        for (uint i; i < n; ++i) {
            if (i != j) reserve = reserve / reserves[i];
        }
    }

<<<<<<< HEAD
    /// @dev calculate the mathematical product of an array of uint[]
    function prodX(uint[] memory xs) private pure returns (uint pX) {
        pX = xs[0];
        for (uint i = 1; i < xs.length; ++i) {
            pX = pX * xs[i];
        }
    }

    function name() external pure override returns (string memory) {
=======
    function name() external override pure returns (string memory) {
>>>>>>> 4d4a9671
        return "Constant Product";
    }

    function symbol() external pure override returns (string memory) {
        return "CP";
    }

    /// @dev calculate the mathematical product of an array of uint[]
    function _prodX(uint[] memory xs) private pure returns (uint pX) {
        pX = xs[0];
        for (uint i = 1; i < xs.length; ++i)
            pX = pX * xs[i];
    }
}<|MERGE_RESOLUTION|>--- conflicted
+++ resolved
@@ -27,18 +27,13 @@
     function calcLpTokenSupply(
         uint[] calldata reserves,
         bytes calldata
-<<<<<<< HEAD
     )
         external
         pure
         override
         returns (uint lpTokenSupply)
     {
-        lpTokenSupply = prodX(reserves).nthRoot(reserves.length) * reserves.length;
-=======
-    ) external override pure returns (uint lpTokenSupply) {
         lpTokenSupply = _prodX(reserves).nthRoot(reserves.length) * reserves.length;
->>>>>>> 4d4a9671
     }
 
     /// @dev `b_j = (s / n)^n / π_{i!=j}(b_i)`
@@ -60,30 +55,19 @@
         }
     }
 
-<<<<<<< HEAD
-    /// @dev calculate the mathematical product of an array of uint[]
-    function prodX(uint[] memory xs) private pure returns (uint pX) {
-        pX = xs[0];
-        for (uint i = 1; i < xs.length; ++i) {
-            pX = pX * xs[i];
-        }
-    }
-
-    function name() external pure override returns (string memory) {
-=======
     function name() external override pure returns (string memory) {
->>>>>>> 4d4a9671
         return "Constant Product";
     }
 
-    function symbol() external pure override returns (string memory) {
+    function symbol() external override pure returns (string memory) {
         return "CP";
     }
 
     /// @dev calculate the mathematical product of an array of uint[]
     function _prodX(uint[] memory xs) private pure returns (uint pX) {
         pX = xs[0];
-        for (uint i = 1; i < xs.length; ++i)
+        for (uint i = 1; i < xs.length; ++i) {
             pX = pX * xs[i];
+        }
     }
 }
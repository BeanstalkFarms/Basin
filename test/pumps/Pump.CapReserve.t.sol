// SPDX-License-Identifier: MIT
pragma solidity ^0.8.17;

import {TestHelper, console} from "test/TestHelper.sol";
import {GeoEmaAndCumSmaPump, ABDKMathQuad} from "src/pumps/GeoEmaAndCumSmaPump.sol";
import {simCapReserve50Percent, from18, to18} from "test/pumps/PumpHelpers.sol";
import {log2, powu, UD60x18, wrap, unwrap} from "prb/math/UD60x18.sol";
import {exp2, log2, powu, UD60x18, wrap, unwrap, uUNIT} from "prb/math/UD60x18.sol";

contract CapBalanceTest is TestHelper, GeoEmaAndCumSmaPump {
    using ABDKMathQuad for bytes16;

    constructor()
        GeoEmaAndCumSmaPump(
            from18(0.5e18), // cap reserves if changed +/- 50% per block
            from18(0.5e18), // cap reserves if changed +/- 50% per block
            12, // EVM block time
            from18(0.9994445987e18) // geometric EMA constant
        )
    {}

    ////////// Cap: Increase

    function testFuzz_capReserve_capped0BlockIncrease(uint last, uint curr) public {
        // ensure that curr is greater than 2*last to simulate >= 100% increase
        last = bound(last, 0, type(uint).max / 2);
        curr = bound(curr, last * 2, type(uint).max);

        uint balance = ABDKMathQuad.toUInt(
            _capReserve(ABDKMathQuad.fromUIntToLog2(last), ABDKMathQuad.fromUIntToLog2(curr), ABDKMathQuad.fromUInt(0))
                .pow_2()
        );

        // 0 block delta = no change
        // FIXME: the fuzzer was able to find a case where some sort of double rounding error
        // occurred which caused a delta of 2
        if (last < 1e24) {
            assertApproxEqAbs(balance, last, 1);
        } else {
            assertApproxEqRel(balance, last, 1);
        }
    }

    function testFuzz_capReserve_xBlocks(uint lastBalance, uint balance, uint blocks) public {
        // ensure that curr is greater than 2*last to simulate >= 100% increase
        // TODO: Potentially relax assumption. Going too high causes arithmetic overflow.
        lastBalance = bound(lastBalance, 100, type(uint128).max);
        balance = bound(balance, 100, type(uint128).max);
        blocks = bound(blocks, 1, 2 ** 12);

        // Add precision for the capReserve function
<<<<<<< HEAD
        uint limitBalance = lastBalance * 1e18;

        uint multiplier = lastBalance < balance ? 1.5e6 : 0.5e6;

        uint tempBalance;
        for (uint16 i; i < blocks; ++i) {
            unchecked {
                tempBalance = limitBalance * multiplier / 1e6;
            }
            if (lastBalance < balance && tempBalance < limitBalance) {
                limitBalance = type(uint).max;
                break;
            }
            limitBalance = tempBalance;
        }
        limitBalance = limitBalance / 1e18;

        console.log("limitBalance", limitBalance);
        console.log("lastBalance", lastBalance);
        console.log("balance", balance);

        uint expectedCappedBalance = (lastBalance < balance && limitBalance < balance)
            || (lastBalance > balance && limitBalance > balance) ? limitBalance : balance;
=======
        uint expectedCappedBalance = simCapReserve50Percent(lastBalance, balance, blocks);
>>>>>>> 0479d250

        console.log("Expected capped balance", expectedCappedBalance);

        uint cappedBalance = _capReserve(
            ABDKMathQuad.fromUIntToLog2(lastBalance),
            ABDKMathQuad.fromUIntToLog2(balance),
            ABDKMathQuad.fromUInt(blocks)
        ).pow_2ToUInt();

        // 0 block delta = no change
        // FIXME: the fuzzer was able to find a case where some sort of double rounding error
        // occurred which caused a delta of 2
        if (cappedBalance < 1e22) {
            assertApproxEqAbs(cappedBalance, expectedCappedBalance, 1);
        } else {
            assertApproxEqRelN(cappedBalance, expectedCappedBalance, 1, 22);
        }
    }

    function test_capReserve_capped1BlockIncrease() public {
        uint balance = ABDKMathQuad.toUInt(
            // 1e16 -> 200e16 over 1 block is more than +/- 50%
            // First block:     1  * (1 + 50%) = 1.5     [e16]
            _capReserve(
                ABDKMathQuad.fromUInt(1e16).log_2(), ABDKMathQuad.fromUInt(200e16).log_2(), ABDKMathQuad.fromUInt(1)
            ).pow_2()
        );
        assertApproxEqAbs(balance, 1.5e16, 1);
    }

    function test_capReserve_uncapped2BlockIncrease() public {
        uint balance = ABDKMathQuad.toUInt(
            // 1e16 -> 1.2e16 over 2 blocks is within +/- 50%
            _capReserve(
                ABDKMathQuad.fromUInt(1e16).log_2(), ABDKMathQuad.fromUInt(1.2e16).log_2(), ABDKMathQuad.fromUInt(2)
            ).pow_2()
        );
        assertApproxEqAbs(balance, 1.2e16, 1);
    }

    function test_capReserve_capped2BlockIncrease() public {
        uint balance = ABDKMathQuad.toUInt(
            // 1e16 -> 200e16 over 2 blocks is more than +/- 50%
            // First block:     1   * (1 + 50%) = 1.5    [e16]
            // Second block:    1.5 * (1 + 50%) = 2.25   [e16]
            _capReserve(
                ABDKMathQuad.fromUInt(1e16).log_2(), ABDKMathQuad.fromUInt(200e16).log_2(), ABDKMathQuad.fromUInt(2)
            ).pow_2()
        );
        assertApproxEqAbs(balance, 2.25e16, 1);
    }

    ////////// Cap: Decrease

    function test_capReserve_capped1BlockDecrease() public {
        uint balance = ABDKMathQuad.toUInt(
            // 1e16 -> 0.000002e16 over 1 block is more than +/- 50%
            _capReserve(
                ABDKMathQuad.fromUInt(1e16).log_2(), ABDKMathQuad.fromUInt(2e10).log_2(), ABDKMathQuad.fromUInt(1)
            ).pow_2()
        );
        assertApproxEqAbs(balance, 0.5e16, 1);
    }

    function test_capReserve_uncapped1BlockDecrease() public {
        uint balance = ABDKMathQuad.toUInt(
            // 1e16 -> 0.75e16 over 1 block is within +/- 50%
            _capReserve(
                ABDKMathQuad.fromUInt(1e16).log_2(), ABDKMathQuad.fromUInt(0.75e16).log_2(), ABDKMathQuad.fromUInt(1)
            ).pow_2()
        );
        assertApproxEqAbs(balance, 0.75e16, 1);
    }

    function test_capReserve_capped2BlockDecrease() public {
        uint balance = ABDKMathQuad.toUInt(
            // 1e16 -> 0.000002e16 over 2 blocks is more than +/- 50%
            // First block:     1   * (1 - 50%) = 0.5    [e16]
            // Second block:    0.5 * (1 - 50%) = 0.25   [e16]
            _capReserve(
                ABDKMathQuad.fromUInt(1e16).log_2(), ABDKMathQuad.fromUInt(2e10).log_2(), ABDKMathQuad.fromUInt(2)
            ).pow_2()
        );
        assertApproxEqAbs(balance, 0.25e16, 1);
    }

    ////////// Cap: Simulate

    struct CapReservePoint {
        uint j;
        uint prev;
        uint curr;
        uint capped;
    }

    function testSim_capReserve_increase() public {
        _simulate(1e16, 200e16, 16, "capReserve_increase");
    }

    function testSim_capReserve_decrease() public {
        _simulate(1e16, 2e10, 32, "capReserve_decrease");
    }

    function _simulate(uint prev, uint curr, uint n, string memory name) internal {
        CapReservePoint[] memory pts = new CapReservePoint[](n);
        uint capped = prev;
        for (uint j = 1; j <= n; ++j) {
            capped = ABDKMathQuad.toUInt(
                _capReserve(
                    ABDKMathQuad.fromUInt(prev).log_2(), ABDKMathQuad.fromUInt(curr).log_2(), ABDKMathQuad.fromUInt(j)
                ).pow_2()
            );
            pts[j - 1] = CapReservePoint(j, prev, curr, capped);
        }
        _save(name, abi.encode(pts));
    }

    function _save(string memory f, bytes memory s) internal {
        string[] memory inputs = new string[](6);
        inputs[0] = "python3";
        inputs[1] = "test/pumps/simulate.py";
        inputs[2] = "--data";
        inputs[3] = _bytesToHexString(s);
        inputs[4] = "--name";
        inputs[5] = f;
        vm.ffi(inputs);
    }

    function _bytesToHexString(bytes memory buffer) public pure returns (string memory) {
        // Fixed buffer size for hexadecimal convertion
        bytes memory converted = new bytes(buffer.length * 2);
        bytes memory _base = "0123456789abcdef";
        for (uint i = 0; i < buffer.length; i++) {
            converted[i * 2] = _base[uint8(buffer[i]) / _base.length];
            converted[i * 2 + 1] = _base[uint8(buffer[i]) % _base.length];
        }
        return string(abi.encodePacked("0x", converted));
    }
}<|MERGE_RESOLUTION|>--- conflicted
+++ resolved
@@ -49,33 +49,7 @@
         blocks = bound(blocks, 1, 2 ** 12);
 
         // Add precision for the capReserve function
-<<<<<<< HEAD
-        uint limitBalance = lastBalance * 1e18;
-
-        uint multiplier = lastBalance < balance ? 1.5e6 : 0.5e6;
-
-        uint tempBalance;
-        for (uint16 i; i < blocks; ++i) {
-            unchecked {
-                tempBalance = limitBalance * multiplier / 1e6;
-            }
-            if (lastBalance < balance && tempBalance < limitBalance) {
-                limitBalance = type(uint).max;
-                break;
-            }
-            limitBalance = tempBalance;
-        }
-        limitBalance = limitBalance / 1e18;
-
-        console.log("limitBalance", limitBalance);
-        console.log("lastBalance", lastBalance);
-        console.log("balance", balance);
-
-        uint expectedCappedBalance = (lastBalance < balance && limitBalance < balance)
-            || (lastBalance > balance && limitBalance > balance) ? limitBalance : balance;
-=======
         uint expectedCappedBalance = simCapReserve50Percent(lastBalance, balance, blocks);
->>>>>>> 0479d250
 
         console.log("Expected capped balance", expectedCappedBalance);
 

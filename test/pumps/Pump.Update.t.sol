// SPDX-License-Identifier: MIT
pragma solidity ^0.8.17;

import "test/TestHelper.sol";
import "src/pumps/GeoEmaAndCumSmaPump.sol";
import {from18, to18} from "test/pumps/PumpHelpers.sol";

import {log2, powu, UD60x18, wrap, unwrap} from "prb/math/UD60x18.sol";
import {exp2, log2, powu, UD60x18, wrap, unwrap, uUNIT} from "prb/math/UD60x18.sol";

contract PumpUpdateTest is TestHelper {
    using ABDKMathQuad for bytes16;

    GeoEmaAndCumSmaPump pump;
    uint[] b = new uint[](2);

    uint256 constant BLOCK_TIME = 12;

    /// @dev for this test, `user` = a Well that's calling the Pump
    function setUp() public {
        initUser();
        pump = new GeoEmaAndCumSmaPump(
            from18(0.5e18), // max % change in reserves per block is 50%
            12, // block time
            from18(0.9e18) // ema alpha
        );

        // Send first update to the Pump, which will initialize it
        vm.prank(user);
        b[0] = 1e6;
        b[1] = 2e6;
        pump.update(b, new bytes(0));
    }

    function test_initialized() public prank(user) {
        // Last reserves are initialized with initial liquidity
        uint[] memory lastReserves = pump.readLastReserves(user);
        assertApproxEqAbs(lastReserves[0], 1e6, 1);
        assertApproxEqAbs(lastReserves[1], 2e6, 1);

        // EMA reserves are initialized with initial liquidity
        uint[] memory lastEmaReserves = pump.readInstantaneousReserves(user);
        assertApproxEqAbs(lastEmaReserves[0], 1e6, 1);
        assertApproxEqAbs(lastEmaReserves[1], 2e6, 1);

        // Cumulative reserves are initialized to zero
        bytes16[] memory lastCumulativeReserves = pump.readLastCumulativeReserves(user);
        assertEq(lastCumulativeReserves[0], bytes16(0));
        assertEq(lastCumulativeReserves[1], bytes16(0));
    }

    /// @dev no time has elapsed since prev update = no change
    function test_update_0Seconds() public prank(user) {
        b[0] = 2e6;
        b[1] = 1e6;
        pump.update(b, new bytes(0));
        
        uint[] memory lastReserves = pump.readLastReserves(user);
        assertApproxEqAbs(lastReserves[0], 1e6, 1);
        assertApproxEqAbs(lastReserves[1], 2e6, 1);

        uint[] memory lastEmaReserves = pump.readInstantaneousReserves(user);
        assertApproxEqAbs(lastEmaReserves[0], 1e6, 1);
        assertApproxEqAbs(lastEmaReserves[1], 2e6, 1);

        bytes16[] memory lastCumulativeReserves = pump.readLastCumulativeReserves(user);
        assertEq(lastCumulativeReserves[0], bytes16(0));
        assertEq(lastCumulativeReserves[1], bytes16(0));
    }

    function test_update_12Seconds() public prank(user) {
        // After BLOCK_TIME, Pump receives an update
        increaseTime(BLOCK_TIME);
        b[0] = 2e6; // 1e6 -> 2e6 = +100%
        b[1] = 1e6; // 2e6 -> 1e6 = - 50%
        pump.update(b, new bytes(0));

        // 
        uint[] memory lastReserves = pump.readLastReserves(user);
        assertApproxEqAbs(lastReserves[0], 1.5e6, 1);   // capped
        assertApproxEqAbs(lastReserves[1], 1e6, 1);     // uncapped

        // 
        uint[] memory lastEmaReserves = pump.readInstantaneousReserves(user);
<<<<<<< HEAD
        assertEq(lastEmaReserves[0], 1337697); // 1.33e6
        assertEq(lastEmaReserves[1], 1216241); // 1.21e6

        // 
=======
        assertEq(lastEmaReserves[0], 1_337_697);
        assertEq(lastEmaReserves[1], 1_216_241);
>>>>>>> b5fa4947
        bytes16[] memory lastCumulativeReserves = pump.readLastCumulativeReserves(user);
        assertApproxEqAbs(lastCumulativeReserves[0].div(ABDKMathQuad.fromUInt(12)).pow_2().toUInt(), 1.5e6, 1);
        assertApproxEqAbs(lastCumulativeReserves[1].div(ABDKMathQuad.fromUInt(12)).pow_2().toUInt(), 1e6, 1);
    }
}<|MERGE_RESOLUTION|>--- conflicted
+++ resolved
@@ -82,15 +82,10 @@
 
         // 
         uint[] memory lastEmaReserves = pump.readInstantaneousReserves(user);
-<<<<<<< HEAD
-        assertEq(lastEmaReserves[0], 1337697); // 1.33e6
-        assertEq(lastEmaReserves[1], 1216241); // 1.21e6
+        assertEq(lastEmaReserves[0], 1_337_697);
+        assertEq(lastEmaReserves[1], 1_216_241);
 
         // 
-=======
-        assertEq(lastEmaReserves[0], 1_337_697);
-        assertEq(lastEmaReserves[1], 1_216_241);
->>>>>>> b5fa4947
         bytes16[] memory lastCumulativeReserves = pump.readLastCumulativeReserves(user);
         assertApproxEqAbs(lastCumulativeReserves[0].div(ABDKMathQuad.fromUInt(12)).pow_2().toUInt(), 1.5e6, 1);
         assertApproxEqAbs(lastCumulativeReserves[1].div(ABDKMathQuad.fromUInt(12)).pow_2().toUInt(), 1e6, 1);

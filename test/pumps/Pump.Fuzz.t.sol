/**
 * SPDX-License-Identifier: MIT
 *
 */
pragma solidity ^0.8.17;

import {console, TestHelper} from "test/TestHelper.sol";
import {ABDKMathQuad, GeoEmaAndCumSmaPump} from "src/pumps/GeoEmaAndCumSmaPump.sol";
import {MockReserveWell} from "mocks/wells/MockReserveWell.sol";

import {from18, to18} from "test/pumps/PumpHelpers.sol";
import {log2, powu, UD60x18, wrap, unwrap} from "prb/math/UD60x18.sol";
import {exp2, log2, powu, UD60x18, wrap, unwrap, uUNIT} from "prb/math/UD60x18.sol";

contract PumpFuzzTest is TestHelper, GeoEmaAndCumSmaPump {
    using ABDKMathQuad for bytes16;
    using ABDKMathQuad for uint;

    GeoEmaAndCumSmaPump pump;
    MockReserveWell mWell;
    uint[] b = new uint[](2);

    constructor() GeoEmaAndCumSmaPump(from18(0.5e18), from18(0.333333333333333333e18), 12, from18(0.9e18)) {}

    function setUp() public {
        mWell = new MockReserveWell();
        initUser();
        pump = new GeoEmaAndCumSmaPump(
            from18(0.5e18),
            from18(0.333333333333333333e18),
            12,
            from18(0.9e18)
        );
    }

    /**
     * @dev Reserves precision:
     * 
     * When reserves are <= 1e24, we accept an absolute error of 1.
     * When reserves are > 1e24, we accept a relative error of 1e-24.
     * i.e. the maximum delta between actual and expected reserves is:
     * 1 - (1e24)/(1e24 + 1)
     */
    function testFuzz_update(
        uint[8] memory initReserves,
        uint[8] memory reserves,
        uint8 n,
        uint40 timeIncrease
    ) public prank(user) {
        n = uint8(bound(n, 1, 8));
        for (uint i = 0; i < n; i++) {
            initReserves[i] = bound(initReserves[i], 1e6, type(uint128).max);
            reserves[i] = bound(reserves[i], 1e6, type(uint128).max);
        }
        vm.assume(block.timestamp + timeIncrease <= type(uint40).max);

        // Start by updating the Pump with the initial reserves. Also initializes the Pump.
        uint[] memory updateReserves = new uint[](n);
        for (uint i = 0; i < n; i++) {
            updateReserves[i] = initReserves[i];
        }
        mWell.update(address(pump), updateReserves, new bytes(0));

        // Read a snapshot from the Pump
        bytes memory startCumulativeReserves = pump.readCumulativeReserves(address(mWell));
        uint startTimestamp = block.timestamp;
        
        // Fast-forward time and update the Pump with new reserves.
        increaseTime(timeIncrease);
        for (uint i = 0; i < n; i++) {
            updateReserves[i] = reserves[i];
        }
        mWell.update(address(pump), updateReserves, new bytes(0));

        uint[] memory lastReserves = pump.readLastReserves(address(mWell));

        for (uint i; i < n; ++i) {
            uint capReserve = _capReserve(
<<<<<<< HEAD
                initReserves[i].fromUIntToLog2(),
                updateReserves[i].fromUIntToLog2(),
                (timeIncrease / BLOCK_TIME).fromUInt()
            ).pow_2ToUInt();
            if (lastReserves[i] > 1e20) {
=======
                                    initReserves[i].fromUIntToLog2(),
                                    updateReserves[i].fromUIntToLog2(),
                                    (timeIncrease / BLOCK_TIME).fromUInt()
                                ).pow_2ToUInt();

            if (lastReserves[i] > 1e24) {
>>>>>>> b6da8c97
                assertApproxEqRelN(capReserve, lastReserves[i], 1, 24);
            } else {
                assertApproxEqAbs(capReserve, lastReserves[i], 1);
            }
        }

        // readTwaReserves reverts if no time has passed.
        if (timeIncrease > 0) {
            (uint[] memory twaReserves,) = pump.readTwaReserves(address(mWell), startCumulativeReserves, startTimestamp);
            for (uint i; i < n; ++i) {
                console.log("TWA RESERVES", i, twaReserves[i]);
                if (lastReserves[i] > 1e24) {
                    assertApproxEqRelN(twaReserves[i], lastReserves[i], 1, 24);
                } else {
                    assertApproxEqAbs(twaReserves[i], lastReserves[i], 1);
                }
            }
        }
    }
}<|MERGE_RESOLUTION|>--- conflicted
+++ resolved
@@ -76,20 +76,12 @@
 
         for (uint i; i < n; ++i) {
             uint capReserve = _capReserve(
-<<<<<<< HEAD
                 initReserves[i].fromUIntToLog2(),
                 updateReserves[i].fromUIntToLog2(),
                 (timeIncrease / BLOCK_TIME).fromUInt()
             ).pow_2ToUInt();
-            if (lastReserves[i] > 1e20) {
-=======
-                                    initReserves[i].fromUIntToLog2(),
-                                    updateReserves[i].fromUIntToLog2(),
-                                    (timeIncrease / BLOCK_TIME).fromUInt()
-                                ).pow_2ToUInt();
-
+            
             if (lastReserves[i] > 1e24) {
->>>>>>> b6da8c97
                 assertApproxEqRelN(capReserve, lastReserves[i], 1, 24);
             } else {
                 assertApproxEqAbs(capReserve, lastReserves[i], 1);

/**
 * SPDX-License-Identifier: MIT
 **/

pragma solidity ^0.8.17;

import "test/TestHelper.sol";

import "src/functions/ConstantProduct2.sol";

import "forge-std/console.sol";


contract WellAddLiquidityTest is TestHelper {

    event AddLiquidity(uint[] tokenAmountsIn, uint lpAmountOut);
    event RemoveLiquidity(uint lpAmountIn,uint[] tokenAmountsOut);

    function setUp() public {
        setupWell(2);
    }

    /// @dev liquidity is initially added in {TestHelper}
    /// this will ensure that subsequent tests run correctly.
    function test_liquidityInitialized() public {
        IERC20[] memory tokens = well.tokens();
        for(uint i = 0; i < tokens.length; i++) {
            assertEq(tokens[i].balanceOf(address(well)), 1000 * 1e18, "incorrect token reserve");
        }
    }

    /// @dev getAddLiquidityOut: equal amounts.
    /// adding liquidity in equal proportions should summate and be
    /// scaled up by sqrt(ConstantProduct2.EXP_PRECISION)
    function test_getAddLiquidityOut_equalAmounts() public {
        uint[] memory amounts = new uint[](tokens.length);
        for (uint i = 0; i < tokens.length; i++) amounts[i] = 1000 * 1e18;
        uint lpAmountOut = well.getAddLiquidityOut(amounts);
        assertEq(lpAmountOut, 2000 * 1e27, "Incorrect AmountOut");
    }

    /// @dev addLiquidity: equal amounts.
    function test_addLiquidity_equalAmounts() prank(user) public {
        uint[] memory amounts = new uint[](tokens.length);
        for (uint i = 0; i < tokens.length; i++) amounts[i] = 1000 * 1e18;
        uint lpAmountOut = 2000 * 1e27;

        vm.expectEmit(true, true, true, true);
        emit AddLiquidity(amounts, lpAmountOut);
        well.addLiquidity(amounts, lpAmountOut, user);

        assertEq(well.balanceOf(user), lpAmountOut);
        
        // Consumes all of user's tokens
        // FIXME: 1000 * 1e18 is minted in TestHelper, make this a constant?
        assertEq(tokens[0].balanceOf(user), 0, "incorrect token0 user amt");
        assertEq(tokens[1].balanceOf(user), 0, "incorrect token1 user amt");

        // Adds to the Well's reserves
        // FIXME: need to know that TestHelper adds an initial 1000 * 1e18
        assertEq(tokens[0].balanceOf(address(well)), 2000 * 1e18, "incorrect token0 well amt");
        assertEq(tokens[1].balanceOf(address(well)), 2000 * 1e18, "incorrect token1 well amt");
    }

    /// @dev getAddLiquidityOut: one-sided.
    function test_getAddLiquidityOut_oneToken() public {
        uint[] memory amounts = new uint[](2);
        amounts[0] = 10 * 1e18;
        amounts[1] = 0;

        uint amountOut = well.getAddLiquidityOut(amounts);
        assertEq(amountOut, 9975124224178054043852982550, "incorrect amt out");
    }

    /// @dev addLiquidity: one-sided.
    function test_addLiquidity_oneToken() prank(user) public {
        uint[] memory amounts = new uint[](2);
        amounts[0] = 10 * 1e18;
        amounts[1] = 0;

        uint amountOut = 9975124224178054043852982550;

        vm.expectEmit(true, true, true, true);
        emit AddLiquidity(amounts, amountOut);
        well.addLiquidity(amounts, 0, user);

        assertEq(well.balanceOf(user), amountOut, "incorrect well user balance");
        assertEq(tokens[0].balanceOf(user), 990 * 1e18, "incorrect token0 user amt");
        assertEq(tokens[1].balanceOf(user), 1000 * 1e18, "incorrect token1 user amt");
        assertEq(tokens[0].balanceOf(address(well)), 1010 * 1e18, "incorrect token0 well amt");
        assertEq(tokens[1].balanceOf(address(well)), 1000 * 1e18, "incorrect token1 well amt");
    }

    /// @dev addLiquidity: reverts for slippage
    function test_addLiquidity_revertIf_minAmountOutTooHigh() prank(user) public {
        uint[] memory amounts = new uint[](tokens.length);
        for (uint i = 0; i < tokens.length; i++) amounts[i] = 1000 * 1e18;
        vm.expectRevert("Well: slippage");
        well.addLiquidity(amounts, 2001*1e27, user); // lpAmountOut is 2000*1e27
    }

    /// @dev addLiquidity -> removeLiquidity: zero hysteresis
    function test_addAndRemoveLiquidity() prank(user) public {
        uint[] memory amounts = new uint[](tokens.length);
        for (uint i = 0; i < tokens.length; i++) amounts[i] = 1000 * 1e18;
        uint lpAmountOut = 2000 * 1e27;

        // addLiquidity
        vm.expectEmit(true, true, true, true);
        emit AddLiquidity(amounts, lpAmountOut);
        well.addLiquidity(amounts, lpAmountOut, user);

        assertEq(well.balanceOf(user), lpAmountOut);
        assertEq(tokens[0].balanceOf(user), 0, "incorrect token0 user amt");
        assertEq(tokens[1].balanceOf(user), 0, "incorrect token1 user amt");
        assertEq(tokens[0].balanceOf(address(well)), 2000 * 1e18, "incorrect token0 well amt");
        assertEq(tokens[1].balanceOf(address(well)), 2000 * 1e18, "incorrect token1 well amt");

        // removeLiquidity
        vm.expectEmit(true, true, true, true);
        emit RemoveLiquidity(lpAmountOut, amounts);
        well.removeLiquidity(lpAmountOut, amounts, user);

        assertEq(well.balanceOf(user), 0, "incorrect well user amt");
        assertEq(tokens[0].balanceOf(user), amounts[0],"incorrect token0 user amt");
        assertEq(tokens[1].balanceOf(user), amounts[1], "incorrect token1 user amt");
        assertEq(tokens[0].balanceOf(address(well)), 1000 * 1e18, "incorrect token0 well amt");
        assertEq(tokens[1].balanceOf(address(well)), 1000 * 1e18, "incorrect token1 well amt");
    }

<<<<<<< HEAD
    /// @dev addLiquidity: adding zero liquidity emits empty event but doesn't change reserves
=======

    /// @dev addLiquidity: adding zero liquidity emits empty event but doesn't change balances
>>>>>>> 068e1380
    function test_addLiquidity_zeroChange() prank(user) public {
        uint[] memory amounts = new uint[](tokens.length);
        uint liquidity = 0;

        vm.expectEmit(true, true, true, true);
        emit AddLiquidity(amounts, liquidity);
        well.addLiquidity(amounts, liquidity, user);

        assertEq(well.balanceOf(user), 0, "incorrect well user amt");
        assertEq(tokens[0].balanceOf(user), 1000 * 1e18,"incorrect token0 user amt");
        assertEq(tokens[1].balanceOf(user), 1000 * 1e18, "incorrect token1 user amt");
        assertEq(tokens[0].balanceOf(address(well)), 1000 * 1e18, "incorrect token0 well amt");
        assertEq(tokens[1].balanceOf(address(well)), 1000 * 1e18, "incorrect token1 well amt");
    }

    /// @dev addLiquidity: two-token fuzzed
    function testFuzz_addLiquidity(uint x, uint y) prank(user) public {
        // amounts to add as liquidity
        uint[] memory amounts = new uint[](2);
        amounts[0] = bound(x, 0, 1000e18);
        amounts[1] = bound(y, 0, 1000e18);

        // expected new reserves after above amounts are added
        uint[] memory reserves = new uint[](2);
        reserves[0] = amounts[0] + tokens[0].balanceOf(address(well));
        reserves[1] = amounts[1] + tokens[1].balanceOf(address(well));

        // calculate new LP tokens delivered to user
        Call memory _function = well.wellFunction();
        uint newLpTokenSupply = IWellFunction(_function.target).calcLpTokenSupply(reserves, _function.data);
        uint totalSupply = well.totalSupply(); 
        uint lpAmountOut = newLpTokenSupply - totalSupply;
        
        vm.expectEmit(true, true, true, true);
        emit AddLiquidity(amounts, lpAmountOut);
        well.addLiquidity(amounts, 0, user);

        assertEq(well.balanceOf(user), lpAmountOut, "incorrect well user amt");
        assertEq(tokens[0].balanceOf(user), 1000e18 - amounts[0], "incorrect token0 user amt");
        assertEq(tokens[1].balanceOf(user), 1000e18 - amounts[1], "incorrect token1 user amt");
        assertEq(tokens[0].balanceOf(address(well)), 1000e18 + amounts[0], "incorrect token0 well amt");
        assertEq(tokens[1].balanceOf(address(well)), 1000e18 + amounts[1], "incorrect token1 well amt");
    }
}<|MERGE_RESOLUTION|>--- conflicted
+++ resolved
@@ -128,12 +128,7 @@
         assertEq(tokens[1].balanceOf(address(well)), 1000 * 1e18, "incorrect token1 well amt");
     }
 
-<<<<<<< HEAD
     /// @dev addLiquidity: adding zero liquidity emits empty event but doesn't change reserves
-=======
-
-    /// @dev addLiquidity: adding zero liquidity emits empty event but doesn't change balances
->>>>>>> 068e1380
     function test_addLiquidity_zeroChange() prank(user) public {
         uint[] memory amounts = new uint[](tokens.length);
         uint liquidity = 0;

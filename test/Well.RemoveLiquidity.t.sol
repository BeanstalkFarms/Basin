// SPDX-License-Identifier: MIT
pragma solidity ^0.8.17;

import {TestHelper, ConstantProduct2, IERC20, Balances} from "test/TestHelper.sol";
import {Snapshot, AddLiquidityAction, RemoveLiquidityAction, LiquidityHelper} from "test/LiquidityHelper.sol";
import {IWell} from "src/interfaces/IWell.sol";
import {IWellErrors} from "src/interfaces/IWellErrors.sol";

contract WellRemoveLiquidityTest is LiquidityHelper {
    ConstantProduct2 cp;
    bytes constant data = "";
    uint256 constant addedLiquidity = 1000 * 1e18;

    function setUp() public {
        cp = new ConstantProduct2();
        setupWell(2);

        // Add liquidity. `user` now has (2 * 1000 * 1e27) LP tokens
        addLiquidityEqualAmount(user, addedLiquidity);
    }

    /// @dev ensure that Well liq was initialized correctly in {setUp}
    /// currently, liquidity is added in {TestHelper} and above
    function test_liquidityInitialized() public {
        IERC20[] memory tokens = well.tokens();
        for (uint256 i = 0; i < tokens.length; i++) {
            assertEq(tokens[i].balanceOf(address(well)), initialLiquidity + addedLiquidity, "incorrect token reserve");
        }
        assertEq(well.totalSupply(), 2000 * 1e24, "incorrect totalSupply");
    }

    /// @dev getRemoveLiquidityOut: remove to equal amounts of underlying
    /// since the tokens in the Well are balanced, user receives equal amounts
    function test_getRemoveLiquidityOut() public {
        uint256[] memory amountsOut = well.getRemoveLiquidityOut(1000 * 1e24);
        for (uint256 i = 0; i < tokens.length; i++) {
            assertEq(amountsOut[i], 1000 * 1e18, "incorrect getRemoveLiquidityOut");
        }
    }

    /// @dev removeLiquidity: reverts when user tries to remove too much of an underlying token
    function test_removeLiquidity_revertIf_minAmountOutTooHigh() public prank(user) {
        uint256 lpAmountIn = 1000 * 1e24;

        uint256[] memory minTokenAmountsOut = new uint256[](2);
        minTokenAmountsOut[0] = 1001 * 1e18; // too high
        minTokenAmountsOut[1] = 1000 * 1e18;

<<<<<<< HEAD
        vm.expectRevert(abi.encodeWithSelector(IWell.SlippageOut.selector, 1000 * 1e18, minTokenAmountsOut[0]));
        well.removeLiquidity(lpAmountIn, minTokenAmountsOut, user, type(uint256).max);
    }

    function test_removeLiquidity_revertIf_expired() public {
        vm.expectRevert(IWell.Expired.selector);
        well.removeLiquidity(0, new uint256[](2), user, block.timestamp - 1);
=======
        vm.expectRevert(abi.encodeWithSelector(IWellErrors.SlippageOut.selector, 1000 * 1e18, minTokenAmountsOut[0]));
        well.removeLiquidity(lpAmountIn, minTokenAmountsOut, user, type(uint).max);
    }

    function test_removeLiquidity_revertIf_expired() public {
        vm.expectRevert(IWellErrors.Expired.selector);
        well.removeLiquidity(0, new uint[](2), user, block.timestamp - 1);
>>>>>>> 40d0981b
    }

    /// @dev removeLiquidity: remove to equal amounts of underlying
    function test_removeLiquidity() public prank(user) {
        uint256 lpAmountIn = 1000 * 1e24;

        uint256[] memory amountsOut = new uint256[](2);
        amountsOut[0] = 1000 * 1e18;
        amountsOut[1] = 1000 * 1e18;

        Snapshot memory before;
        RemoveLiquidityAction memory action;

        action.amounts = amountsOut;
        action.lpAmountIn = lpAmountIn;
        action.recipient = user;
        action.fees = new uint256[](2);

        (before, action) = beforeRemoveLiquidity(action);
        well.removeLiquidity(lpAmountIn, amountsOut, user, type(uint256).max);
        afterRemoveLiquidity(before, action);
        checkInvariant(address(well));
    }

    /// @dev Fuzz test: EQUAL token reserves, BALANCED removal
    /// The Well contains equal reserves of all underlying tokens before execution.
    function test_removeLiquidity_fuzz(uint256 a0) public prank(user) {
        // Setup amounts of liquidity to remove
        // NOTE: amounts may or may not match the maximum removable by `user`.
        uint256[] memory amounts = new uint256[](2);
        amounts[0] = bound(a0, 0, 1000e18);
        amounts[1] = amounts[0];

        Snapshot memory before;
        RemoveLiquidityAction memory action;
        uint256 lpAmountIn = well.getRemoveLiquidityImbalancedIn(amounts);

        action.amounts = amounts;
        action.lpAmountIn = lpAmountIn;
        action.recipient = user;
        action.fees = new uint256[](2);

        (before, action) = beforeRemoveLiquidity(action);
        well.removeLiquidity(lpAmountIn, amounts, user, type(uint256).max);
        afterRemoveLiquidity(before, action);

        assertLe(
            well.totalSupply(),
            ConstantProduct2(wellFunction.target).calcLpTokenSupply(well.getReserves(), wellFunction.data)
        );
        checkInvariant(address(well));
    }

    /// @dev Fuzz test: UNEQUAL token reserves, BALANCED removal
    /// A Swap is performed by `user2` that imbalances the pool by `imbalanceBias`
    /// before liquidity is removed by `user`.
    function test_removeLiquidity_fuzzSwapBias(uint256 lpAmountBurned, uint256 imbalanceBias) public {
        Balances memory userBalanceBeforeRemoveLiquidity = getBalances(user, well);

        uint256 maxLpAmountIn = userBalanceBeforeRemoveLiquidity.lp;
        lpAmountBurned = bound(lpAmountBurned, 100, maxLpAmountIn);
        imbalanceBias = bound(imbalanceBias, 0, 10e18);

        // `user2` performs a swap to imbalance the pool by `imbalanceBias`
        vm.prank(user2);
        well.swapFrom(tokens[0], tokens[1], imbalanceBias, 0, user2, type(uint256).max);

        // `user` has LP tokens and will perform a `removeLiquidity` call
        vm.startPrank(user);

        uint256[] memory tokenAmountsOut = new uint256[](2);
        tokenAmountsOut = well.getRemoveLiquidityOut(lpAmountBurned);

        Snapshot memory before;
        RemoveLiquidityAction memory action;

        action.amounts = tokenAmountsOut;
        action.lpAmountIn = lpAmountBurned;
        action.recipient = user;
        action.fees = new uint256[](2);

        (before, action) = beforeRemoveLiquidity(action);
        well.removeLiquidity(lpAmountBurned, tokenAmountsOut, user, type(uint256).max);
        afterRemoveLiquidity(before, action);
        checkInvariant(address(well));
    }
}<|MERGE_RESOLUTION|>--- conflicted
+++ resolved
@@ -46,23 +46,13 @@
         minTokenAmountsOut[0] = 1001 * 1e18; // too high
         minTokenAmountsOut[1] = 1000 * 1e18;
 
-<<<<<<< HEAD
-        vm.expectRevert(abi.encodeWithSelector(IWell.SlippageOut.selector, 1000 * 1e18, minTokenAmountsOut[0]));
+        vm.expectRevert(abi.encodeWithSelector(IWellErrors.SlippageOut.selector, 1000 * 1e18, minTokenAmountsOut[0]));
         well.removeLiquidity(lpAmountIn, minTokenAmountsOut, user, type(uint256).max);
     }
 
     function test_removeLiquidity_revertIf_expired() public {
-        vm.expectRevert(IWell.Expired.selector);
+        vm.expectRevert(IWellErrors.Expired.selector);
         well.removeLiquidity(0, new uint256[](2), user, block.timestamp - 1);
-=======
-        vm.expectRevert(abi.encodeWithSelector(IWellErrors.SlippageOut.selector, 1000 * 1e18, minTokenAmountsOut[0]));
-        well.removeLiquidity(lpAmountIn, minTokenAmountsOut, user, type(uint).max);
-    }
-
-    function test_removeLiquidity_revertIf_expired() public {
-        vm.expectRevert(IWellErrors.Expired.selector);
-        well.removeLiquidity(0, new uint[](2), user, block.timestamp - 1);
->>>>>>> 40d0981b
     }
 
     /// @dev removeLiquidity: remove to equal amounts of underlying

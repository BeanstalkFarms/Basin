--- conflicted
+++ resolved
@@ -2,11 +2,8 @@
 pragma solidity ^0.8.17;
 
 import {TestHelper, ConstantProduct2, IERC20, Balances} from "test/TestHelper.sol";
-<<<<<<< HEAD
+import {Snapshot, AddLiquidityAction, RemoveLiquidityAction, LiquidityHelper} from "test/LiquidityHelper.sol";
 import {IWell} from "src/interfaces/IWell.sol";
-=======
-import {Snapshot, AddLiquidityAction, RemoveLiquidityAction, LiquidityHelper} from "test/LiquidityHelper.sol";
->>>>>>> 509cdee8
 
 contract WellRemoveLiquidityTest is LiquidityHelper {
     ConstantProduct2 cp;
@@ -58,28 +55,7 @@
         (before, action) = beforeRemoveLiquidity(action);
         well.removeLiquidity(lpAmountIn, amountsOut, user);
 
-<<<<<<< HEAD
-        Balances memory userBalance = getBalances(user, well);
-        Balances memory wellBalance = getBalances(address(well), well);
-
-        // `user` balance of LP tokens decreases
-        assertEq(userBalance.lp, 0);
-
-        // `user` balance of underlying tokens increases
-        // assumes initial balance of zero
-        assertEq(userBalance.tokens[0], amountsOut[0], "incorrect token0 user amt");
-        assertEq(userBalance.tokens[1], amountsOut[1], "incorrect token1 user amt");
-
-        // Well's reserve of underlying tokens decreases
-        assertEq(
-            wellBalance.tokens[0], (initialLiquidity + addedLiquidity) - amountsOut[0], "incorrect token0 well amt"
-        );
-        assertEq(
-            wellBalance.tokens[1], (initialLiquidity + addedLiquidity) - amountsOut[1], "incorrect token1 well amt"
-        );
-=======
         afterRemoveLiquidity(before, action);
->>>>>>> 509cdee8
     }
 
     /// @dev removeLiquidity: reverts when user tries to remove too much of an underlying token

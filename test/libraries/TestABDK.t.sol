import "test/TestHelper.sol";
import "src/libraries/ABDKMathQuad.sol";
import "oz/utils/Strings.sol";

contract ABDKTest is TestHelper {
    using ABDKMathQuad for uint;
    using ABDKMathQuad for bytes16;
    using Strings for uint;

    int constant uUINT128 = 2 ** 128;

    //////////////////// CORE ////////////////////

<<<<<<< HEAD
    /**
     * @dev no hysteresis: 2^(log2(a)) == a +/- 1 (due to library rounding)
     */
    function testFuzz_log2Pow2(uint256 a) public {
=======
    function test_fuzzLog2Pow2(uint a) public {
>>>>>>> b5fa4947
        vm.assume(a > 0);
        uint b = (a.fromUInt().log_2()).pow_2().toUInt();
        if (a <= 1e18) {
            assertApproxEqAbs(a, b, 1);
        } else {
            assertApproxEqRel(a, b, 1);
        }
    }

<<<<<<< HEAD
    //////////////////// EXTENSIONS ////////////////////

    function test_powu1() public {
        bytes16 pu = powuFraction(11661, 64, 9654);
        assertEq(pu, ABDKMathQuad.from128x128(57627117634665864530030077974524244518281427));

=======
    function powuFraction(uint a, uint b, uint c) public pure returns (bytes16) {
        return a.fromUInt().div(b.fromUInt()).powu(c);
    }

    function testPowu1() public {
        bytes16 pu = powuFraction(11_661, 64, 9654);
        assertEq(pu, ABDKMathQuad.from128x128(57_627_117_634_665_864_530_030_077_974_524_244_518_281_427));
>>>>>>> b5fa4947
    }

    function testFuzz_powu(uint16 num, uint16 denom, uint16 exp) public {
        vm.assume(num < denom);
        vm.assume(denom > 0);
        vm.assume(num > 0);

        string[] memory inputs = new string[](8);
        inputs[0] = "python";
        inputs[1] = "test/differential/powu.py";
        inputs[2] = "--numerator";
        inputs[3] = uint(num).toString();
        inputs[4] = "--denominator";
        inputs[5] = uint(denom).toString();
        inputs[6] = "--exponent";
        inputs[7] = uint(exp).toString();
        bytes memory result = vm.ffi(inputs);
        
        bytes16 pu = powuFraction(num, denom, exp);
        bytes16 pypu = ABDKMathQuad.from128x128(abi.decode(result, (int)));
        assertEq(pu >> 1, pypu >> 1);
    }
    
    /**
     * @dev calculate (a/b)^c
     */
    function powuFraction(uint256 a, uint256 b, uint256 c) public pure returns (bytes16) {
        return a.fromUInt().div(b.fromUInt()).powu(c);
    }
}<|MERGE_RESOLUTION|>--- conflicted
+++ resolved
@@ -11,14 +11,10 @@
 
     //////////////////// CORE ////////////////////
 
-<<<<<<< HEAD
     /**
      * @dev no hysteresis: 2^(log2(a)) == a +/- 1 (due to library rounding)
      */
     function testFuzz_log2Pow2(uint256 a) public {
-=======
-    function test_fuzzLog2Pow2(uint a) public {
->>>>>>> b5fa4947
         vm.assume(a > 0);
         uint b = (a.fromUInt().log_2()).pow_2().toUInt();
         if (a <= 1e18) {
@@ -28,22 +24,11 @@
         }
     }
 
-<<<<<<< HEAD
     //////////////////// EXTENSIONS ////////////////////
 
     function test_powu1() public {
-        bytes16 pu = powuFraction(11661, 64, 9654);
-        assertEq(pu, ABDKMathQuad.from128x128(57627117634665864530030077974524244518281427));
-
-=======
-    function powuFraction(uint a, uint b, uint c) public pure returns (bytes16) {
-        return a.fromUInt().div(b.fromUInt()).powu(c);
-    }
-
-    function testPowu1() public {
         bytes16 pu = powuFraction(11_661, 64, 9654);
         assertEq(pu, ABDKMathQuad.from128x128(57_627_117_634_665_864_530_030_077_974_524_244_518_281_427));
->>>>>>> b5fa4947
     }
 
     function testFuzz_powu(uint16 num, uint16 denom, uint16 exp) public {

--- conflicted
+++ resolved
@@ -1,66 +1,3 @@
-<<<<<<< HEAD
-/**
- * SPDX-License-Identifier: MIT
- **/
-pragma solidity ^0.8.17;
-
-import "test/TestHelper.sol";
-
-contract WellBuilderTest is TestHelper {
-
-    address[] wells;
-
-    event AddLiquidity(uint[] amounts);
-
-    function setUp() public {
-        initUser();
-        deployMockTokens(10);
-        wellBuilder = new WellBuilder();
-        Call memory wf = Call(address(new ConstantProduct()), new bytes(0));
-        Call[] memory pumps;
-        wells.push(wellBuilder.buildWell(getTokens(2), wf, pumps));
-        wells.push(wellBuilder.buildWell(getTokens(2), wf, pumps));
-        wells.push(wellBuilder.buildWell(getTokens(3), wf, pumps));
-    }
-
-    function testGetWellsBy2Tokens() external {
-        address[] memory _wells = wellBuilder.getWellsBy2Tokens(tokens[0], tokens[1]);
-        assertEq(_wells[0], wells[0]);
-        assertEq(_wells[1], wells[1]);
-        assertEq(_wells[2], wells[2]);
-    }
-
-    function testGetWellBy2Tokens() external {
-        address _well = wellBuilder.getWellBy2Tokens(tokens[0], tokens[1], 0);
-        assertEq(_well, wells[0]);
-        _well = wellBuilder.getWellBy2Tokens(tokens[0], tokens[1], 1);
-        assertEq(_well, wells[1]);
-        _well = wellBuilder.getWellBy2Tokens(tokens[0], tokens[1], 2);
-        assertEq(_well, wells[2]);
-        _well = wellBuilder.getWellBy2Tokens(tokens[1], tokens[2], 0);
-        assertEq(_well, wells[2]);
-        _well = wellBuilder.getWellBy2Tokens(tokens[0], tokens[2], 0);
-        assertEq(_well, wells[2]);
-    }
-
-    function testGetWellByNTokens() external {
-        address _well = wellBuilder.getWellByNTokens(getTokens(2), 0);
-        assertEq(_well, wells[0]);
-        _well = wellBuilder.getWellByNTokens(getTokens(2), 1);
-        assertEq(_well, wells[1]);
-        _well = wellBuilder.getWellByNTokens(getTokens(3), 0);
-        assertEq(_well, wells[2]);
-    }
-
-    function testGetWellsByNTokens() external {
-        address[] memory _wells = wellBuilder.getWellsByNTokens(getTokens(2));
-        assertEq(_wells[0], wells[0]);
-        assertEq(_wells[1], wells[1]);
-        _wells = wellBuilder.getWellsByNTokens(getTokens(3));
-        assertEq(_wells[0], wells[2]);
-    }
-}
-=======
 // /**
 //  * SPDX-License-Identifier: MIT
 //  **/
@@ -121,5 +58,4 @@
 //         _wells = wellBuilder.getWellsByNTokens(getTokens(3));
 //         assertEq(_wells[0], wells[2]);
 //     }
-// }
->>>>>>> 5ba1e882
+// }
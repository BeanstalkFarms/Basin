pragma solidity ^0.8.17;

import "forge-std/console2.sol";
import "forge-std/console.sol";
import "forge-std/Test.sol";

import "oz/utils/Strings.sol";

import "src/Well.sol";
import "src/WellBuilder.sol";
import "src/functions/ConstantProduct2.sol";
import "src/functions/ConstantProduct.sol";

import "mocks/tokens/MockToken.sol";
import "utils/Users.sol";

abstract contract TestHelper is Test {
    address user;

    IERC20[] tokens; // Mock token addresses sorted lexicographically
    Call[] pumps; // Instantiated during upstream test
    Call wellFunction; // Instantated during {deployWell}
    
    WellBuilder wellBuilder;
    Well well;

    using Strings for uint;

    function setupWell(uint n) internal {
        initUser();
        deployMockTokens(n);
        wellBuilder = new WellBuilder();
        deployWell();
        mintTokens(address(this), 1000 * 1e18);
        approveMaxTokens(address(this), address(well));
        mintTokens(user, 1000 * 1e18);
        approveMaxTokens(user, address(well));
        addLiquidtyEqualAmount(address(this), 1000 * 1e18);
    }

    function initUser() internal {
        Users users = new Users();
        user = users.getNextUserAddress();
    }

    function deployMockTokens(uint n) internal {
        IERC20[] memory _tokens = new IERC20[](n);
        for (uint i = 0; i < n; i++) {
            IERC20 temp = IERC20(
                new MockToken(
                    string.concat("Token ", i.toString()), // name
                    string.concat("TOKEN", i.toString()), // symbol
                    18 // decimals
                )
            );
            // Insertion sort
            uint j;
            if (i > 0) {
                for (j = i; j >= 1 && temp < _tokens[j - 1]; j--)
                    _tokens[j] = _tokens[j - 1];
                _tokens[j] = temp;
            } else _tokens[0] = temp;
        }
        for (uint i = 0; i < n; i++) tokens.push(_tokens[i]);
    }

    function mintTokens(address recipient, uint amount) internal {
        for (uint i = 0; i < tokens.length; i++)
            MockToken(address(tokens[i])).mint(recipient, amount);
    }

    function approveMaxTokens(address owner, address spender) prank(owner) internal {
        for (uint i = 0; i < tokens.length; i++)
            tokens[i].approve(spender, type(uint).max);
    }

    function deployWell() internal returns (Well) {
        wellFunction = Call(address(new ConstantProduct2()), new bytes(0));
<<<<<<< HEAD
        well = Well(wellBuilder.buildWell(tokens, wellFunction, pumps));
=======
        well = Well(wellBuilder.buildWell("TOKEN0:TOKEN1 Constant Product Well", "TOKEN0TOKEN1CPw", tokens, wellFunction, pump));
>>>>>>> 5ba1e882
        return well;
    }

    function addLiquidtyEqualAmount(address from, uint amount) prank(from) internal {
        uint[] memory amounts = new uint[](tokens.length);
        for (uint i = 0; i < tokens.length; i++) amounts[i] = amount;
        well.addLiquidity(amounts, 0, from);
    }

    function getTokens(uint n)
        internal
        view
        returns (IERC20[] memory _tokens)
    {
        _tokens = new IERC20[](n);
        for (uint i; i < n; ++i) {
            _tokens[i] = tokens[i];
        }
    }

    modifier prank(address from) {
        vm.startPrank(from);
        _;
        vm.stopPrank();
    }
}<|MERGE_RESOLUTION|>--- conflicted
+++ resolved
@@ -76,11 +76,7 @@
 
     function deployWell() internal returns (Well) {
         wellFunction = Call(address(new ConstantProduct2()), new bytes(0));
-<<<<<<< HEAD
-        well = Well(wellBuilder.buildWell(tokens, wellFunction, pumps));
-=======
-        well = Well(wellBuilder.buildWell("TOKEN0:TOKEN1 Constant Product Well", "TOKEN0TOKEN1CPw", tokens, wellFunction, pump));
->>>>>>> 5ba1e882
+        well = Well(wellBuilder.buildWell("TOKEN0:TOKEN1 Constant Product Well", "TOKEN0TOKEN1CPw", tokens, wellFunction, pumps));
         return well;
     }
 

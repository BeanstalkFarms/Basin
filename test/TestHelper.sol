--- conflicted
+++ resolved
@@ -318,7 +318,6 @@
         snapshot.reserves = well.getReserves();
     }
 
-<<<<<<< HEAD
     function uint2ToUintN(uint[2] memory input) internal pure returns (uint[] memory out) {
         out = new uint[](input.length);
         for (uint i = 0; i < input.length; i++) {
@@ -331,7 +330,8 @@
             number /= 10;
             digits++;
         }
-=======
+    }
+
     function checkInvariant(address _well) internal {
         uint[] memory _reserves = IWell(_well).getReserves();
         Call memory _wellFunction = IWell(_well).wellFunction();
@@ -339,6 +339,5 @@
             IERC20(_well).totalSupply(),
             IWellFunction(_wellFunction.target).calcLpTokenSupply(_reserves, _wellFunction.data)
         );
->>>>>>> 157c8914
     }
 }
// SPDX-License-Identifier: MIT
pragma solidity ^0.8.17;

import {Test, console, stdError} from "forge-std/Test.sol";
import {Strings} from "oz/utils/Strings.sol";

import {MockToken} from "mocks/tokens/MockToken.sol";
import {MockTokenFeeOnTransfer} from "mocks/tokens/MockTokenFeeOnTransfer.sol";
import {MockPump} from "mocks/pumps/MockPump.sol";

import {Users} from "test/helpers/Users.sol";

import {Well, Call, IERC20} from "src/Well.sol";
import {Aquifer} from "src/Aquifer.sol";
import {ConstantProduct2} from "src/functions/ConstantProduct2.sol";

import {WellDeployer} from "script/helpers/WellDeployer.sol";

import {stdMath} from "forge-std/StdMath.sol";

/// @dev helper struct for quickly loading user / well token balances
struct Balances {
    uint[] tokens;
    uint lp;
    uint lpSupply;
}

abstract contract TestHelper is Test, WellDeployer {
    using Strings for uint;

    // Users
    Users users;
    address user;
    address user2;

    // Primary well
    Well well;
    address wellImplementation;
    IERC20[] tokens;
    Call wellFunction;
    Call[] pumps;
    bytes wellData;

    // Factory / Registry
    Aquifer aquifer;

    // initial liquidity amount given to users and wells
    uint public constant initialLiquidity = 1000 * 1e18;

    function setupWell(uint n) internal {
        Call memory _wellFunction = Call(address(new ConstantProduct2()), new bytes(0));
        Call[] memory _pumps = new Call[](2);
        _pumps[0].target = address(new MockPump());
        _pumps[0].data = new bytes(1);
        _pumps[1].target = address(new MockPump());
        _pumps[1].data = new bytes(1);
        setupWell(n, _wellFunction, _pumps);
    }

    function setupWell(uint n, Call memory _wellFunction, Call[] memory _pumps) internal {
        setupWell(n, _wellFunction, _pumps, deployMockTokens(n));
    }

    function setupWell(uint n, Call memory _wellFunction, Call[] memory _pumps, IERC20[] memory _tokens) internal {
        tokens = _tokens;
        wellFunction = _wellFunction;
        for (uint i = 0; i < _pumps.length; i++) {
            pumps.push(_pumps[i]);
        }

        initUser();

        wellImplementation = deployWellImplementation();
        aquifer = new Aquifer();
        well = encodeAndBoreWell(address(aquifer), wellImplementation, tokens, _wellFunction, _pumps, bytes32(0));

        // Mint mock tokens to user
        mintTokens(user, initialLiquidity);
        mintTokens(user2, initialLiquidity);
        approveMaxTokens(user, address(well));
        approveMaxTokens(user2, address(well));

        // Mint mock tokens to TestHelper
        mintTokens(address(this), initialLiquidity);
        approveMaxTokens(address(this), address(well));

        // Add initial liquidity from TestHelper
        addLiquidityEqualAmount(address(this), initialLiquidity);
    }

    function setupWellWithFeeOnTransfer(uint n) internal {
        Call memory _wellFunction = Call(address(new ConstantProduct2()), new bytes(0));
        Call[] memory _pumps = new Call[](2);
        _pumps[0].target = address(new MockPump());
        _pumps[0].data = new bytes(1);
        _pumps[1].target = address(new MockPump());
        _pumps[1].data = new bytes(1);
        setupWell(n, _wellFunction, _pumps, deployMockTokensFeeOnTransfer(n));
    }

    function initUser() internal {
        users = new Users();
        address[] memory _user = new address[](2);
        _user = users.createUsers(2);
        user = _user[0];
        user2 = _user[1];
    }

    ////////// Test Tokens

    /// @dev deploy `n` mock ERC20 tokens and sort by address
    function deployMockTokens(uint n) internal returns (IERC20[] memory _tokens) {
        _tokens = new IERC20[](n);
        for (uint i = 0; i < n; i++) {
            _tokens[i] = IERC20(
                new MockToken(
                    string.concat("Token ", i.toString()), // name
                    string.concat("TOKEN", i.toString()), // symbol
                    18 // decimals
                )
            );
        }
    }

    /// @dev deploy `n` mock ERC20 tokens and sort by address
    function deployMockTokensFeeOnTransfer(uint n) internal returns (IERC20[] memory _tokens) {
        _tokens = new IERC20[](n);
        for (uint i = 0; i < n; i++) {
            _tokens[i] = IERC20(
                new MockTokenFeeOnTransfer(
                    string.concat("Token ", i.toString()), // name
                    string.concat("TOKEN", i.toString()), // symbol
                    18 // decimals
                )
            );
        }
    }

    /// @dev mint mock tokens to each recipient
    function mintTokens(address recipient, uint amount) internal {
        for (uint i = 0; i < tokens.length; i++) {
            MockToken(address(tokens[i])).mint(recipient, amount);
        }
    }

    /// @dev approve `spender` to use `owner` tokens
    function approveMaxTokens(address owner, address spender) internal prank(owner) {
        for (uint i = 0; i < tokens.length; i++) {
            tokens[i].approve(spender, type(uint).max);
        }
    }

    /// @dev gets the first `n` mock tokens
    function getTokens(uint n) internal view returns (IERC20[] memory _tokens) {
        _tokens = new IERC20[](n);
        for (uint i; i < n; ++i) {
            _tokens[i] = tokens[i];
        }
    }

    ////////// Well Setup

    /// @dev deploy the Well contract
    function deployWellImplementation() internal returns (address) {
        return address(new Well());
    }

    /// @dev add the same `amount` of liquidity for all underlying tokens
    function addLiquidityEqualAmount(address from, uint amount) internal prank(from) {
        uint[] memory amounts = new uint[](tokens.length);
        for (uint i = 0; i < tokens.length; i++) {
            amounts[i] = amount;
        }
        well.addLiquidity(amounts, 0, from);
    }

    ////////// Balance Helpers

    /// @dev get `account` balance of each token, lp token, total lp token supply
    function getBalances(address account, Well _well) internal view returns (Balances memory balances) {
        uint[] memory tokenBalances = new uint[](tokens.length);
        for (uint i = 0; i < tokenBalances.length; ++i) {
            tokenBalances[i] = tokens[i].balanceOf(account);
        }
        balances = Balances(tokenBalances, _well.balanceOf(account), _well.totalSupply());
    }

    ////////// EVM Helpers

    function increaseTime(uint _seconds) internal {
        vm.warp(block.timestamp + _seconds);
    }

    /// @dev impersonate `from`
    modifier prank(address from) {
        vm.startPrank(from);
        _;
        vm.stopPrank();
    }

<<<<<<< HEAD
    ////////// Assertions

    function assertEq(IERC20 a, IERC20 b) internal {
        assertEq(a, b, "Address mismatch");
    }

    function assertEq(IERC20 a, IERC20 b, string memory err) internal {
        assertEq(address(a), address(b), err);
    }

    function assertEq(IERC20[] memory a, IERC20[] memory b) internal {
        assertEq(a, b, "IERC20[] mismatch");
    }

    function assertEq(IERC20[] memory a, IERC20[] memory b, string memory err) internal {
        assertEq(a.length, b.length, err);
        for (uint i = 0; i < a.length; i++) {
            assertEq(a[i], b[i], err); // uses the prev overload
        }
    }

    function assertEq(Call memory a, Call memory b) internal {
        assertEq(a, b, "Call mismatch");
    }

    function assertEq(Call memory a, Call memory b, string memory err) internal {
        assertEq(a.target, b.target, err);
        assertEq(a.data, b.data, err);
    }

    function assertEq(Call[] memory a, Call[] memory b) internal {
        assertEq(a, b, "Call[] mismatch");
    }

    function assertEq(Call[] memory a, Call[] memory b, string memory err) internal {
        assertEq(a.length, b.length, err);
        for (uint i = 0; i < a.length; i++) {
            assertEq(a[i], b[i], err); // uses the prev overload
        }
=======
    function assertApproxEqRelN(
        uint256 a,
        uint256 b,
        uint256 maxPercentDelta, // An 18 decimal fixed point number, where 1e18 == 100%
        uint256 precision
    ) internal virtual {
        if (b == 0) return assertEq(a, b); // If the expected is 0, actual must be too.

        uint256 percentDelta = percentDeltaN(a, b, precision);

        if (percentDelta > maxPercentDelta) {
            emit log("Error: a ~= b not satisfied [uint]");
            emit log_named_uint("    Expected", b);
            emit log_named_uint("      Actual", a);
            emit log_named_decimal_uint(" Max % Delta", maxPercentDelta, precision);
            emit log_named_decimal_uint("     % Delta", percentDelta, precision);
            fail();
        }
    }


    function percentDeltaN(uint256 a, uint256 b, uint precision) internal pure returns (uint256) {
        uint256 absDelta = stdMath.delta(a, b);

        return absDelta * (10 ** precision) / b;
>>>>>>> 2b507e5a
    }
}<|MERGE_RESOLUTION|>--- conflicted
+++ resolved
@@ -198,7 +198,6 @@
         vm.stopPrank();
     }
 
-<<<<<<< HEAD
     ////////// Assertions
 
     function assertEq(IERC20 a, IERC20 b) internal {
@@ -238,7 +237,8 @@
         for (uint i = 0; i < a.length; i++) {
             assertEq(a[i], b[i], err); // uses the prev overload
         }
-=======
+    }
+    
     function assertApproxEqRelN(
         uint256 a,
         uint256 b,
@@ -259,11 +259,9 @@
         }
     }
 
-
     function percentDeltaN(uint256 a, uint256 b, uint precision) internal pure returns (uint256) {
         uint256 absDelta = stdMath.delta(a, b);
 
         return absDelta * (10 ** precision) / b;
->>>>>>> 2b507e5a
     }
 }
// SPDX-License-Identifier: MIT

pragma solidity ^0.8.17;

import {TestHelper, IERC20, Call, Balances} from "test/TestHelper.sol";
import {ConstantProduct2, IWellFunction} from "src/functions/ConstantProduct2.sol";
import {Snapshot, AddLiquidityAction, RemoveLiquidityAction, LiquidityHelper} from "test/LiquidityHelper.sol";

<<<<<<< HEAD
contract WellAddLiquidityFeeOnTransferNoFeeTest is TestHelper {

    error SlippageOut(uint amountOut, uint minAmountOut);

    event AddLiquidity(uint[] tokenAmountsIn, uint lpAmountOut, address recipient);
    event RemoveLiquidity(uint lpAmountIn, uint[] tokenAmountsOut, address recipient);

=======
contract WellAddLiquidityFeeOnTransferNoFeeTest is LiquidityHelper {
>>>>>>> 509cdee8
    function setUp() public {
        setupWell(2);
    }

    /// @dev addLiquidity: equal amounts.
    function test_addLiquidity_equalAmounts_feeOnTransfer_noFee() public prank(user) {
        uint[] memory amounts = new uint[](tokens.length);
        for (uint i = 0; i < tokens.length; i++) {
            amounts[i] = 1000 * 1e18;
        }

        uint lpAmountOut = well.getAddLiquidityOut(amounts);

        Snapshot memory before;
        AddLiquidityAction memory action;

        action.amounts = amounts;
        action.lpAmountOut = lpAmountOut;
        action.recipient = user;
        action.fees = new uint[](tokens.length);

        (before, action) = beforeAddLiquidity(action);
        well.addLiquidityFeeOnTransfer(amounts, lpAmountOut, user);

        afterAddLiquidity(before, action);
    }

    /// @dev addLiquidity: one-sided.
    function test_addLiquidity_oneToken_feeOnTransfer_noFee() public prank(user) {
        uint[] memory amounts = new uint[](2);
        amounts[0] = 10 * 1e18;
        amounts[1] = 0;

        uint amountOut = 9_975_124_224_178_054_043_852_982_550;

        uint lpAmountOut = well.getAddLiquidityOut(amounts);

        Snapshot memory before;
        AddLiquidityAction memory action;

        action.amounts = amounts;
        action.lpAmountOut = lpAmountOut;
        action.recipient = user;
        action.fees = new uint[](tokens.length);

        assertEq(amountOut, lpAmountOut);
        (before, action) = beforeAddLiquidity(action);
        well.addLiquidityFeeOnTransfer(amounts, lpAmountOut, user);

        afterAddLiquidity(before, action);
    }

    /// @dev addLiquidity: reverts for slippage
    function test_addLiquidity_revertIf_minAmountOutTooHigh_feeOnTransfer_noFee() public prank(user) {
        uint[] memory amounts = new uint[](tokens.length);
        for (uint i = 0; i < tokens.length; i++) {
            amounts[i] = 1000 * 1e18;
        }
        vm.expectRevert(abi.encodeWithSelector(SlippageOut.selector, amounts, 2001 * 1e27));
        well.addLiquidityFeeOnTransfer(amounts, 2001 * 1e27, user); // lpAmountOut is 2000*1e27
    }

    /// @dev addLiquidity -> removeLiquidity: zero hysteresis
    function test_addAndRemoveLiquidity_feeOnTransfer_noFee() public prank(user) {
        uint[] memory amounts = new uint[](tokens.length);
        for (uint i = 0; i < tokens.length; i++) {
            amounts[i] = 1000 * 1e18;
        }
        uint lpAmountOut = 2000 * 1e27;

        Snapshot memory before;
        AddLiquidityAction memory action;

        action.amounts = amounts;
        action.lpAmountOut = well.getAddLiquidityOut(amounts);
        action.recipient = user;
        action.fees = new uint[](2);

        (before, action) = beforeAddLiquidity(action);
        well.addLiquidityFeeOnTransfer(amounts, lpAmountOut, user);

        afterAddLiquidity(before, action);

        Snapshot memory beforeRemove;
        RemoveLiquidityAction memory actionRemove;

        actionRemove.lpAmountIn = well.getAddLiquidityOut(amounts);
        actionRemove.amounts = amounts;
        actionRemove.recipient = user;
        actionRemove.fees = new uint[](2);

        (beforeRemove, actionRemove) = beforeRemoveLiquidity(actionRemove);
        well.removeLiquidity(lpAmountOut, amounts, user);

        afterRemoveLiquidity(beforeRemove, actionRemove);
    }

    /// @dev addLiquidity: adding zero liquidity emits empty event but doesn't change reserves
    function test_addLiquidity_zeroChange_feeOnTransfer_noFee() public prank(user) {
        uint[] memory amounts = new uint[](tokens.length);

        Snapshot memory before;
        AddLiquidityAction memory action;

        action.amounts = amounts;
        action.lpAmountOut = 0;
        action.recipient = user;
        action.fees = new uint[](2);

        (before, action) = beforeAddLiquidity(action);
        well.addLiquidityFeeOnTransfer(amounts, 0, user);

        afterAddLiquidity(before, action);
    }

    /// @dev addLiquidity: two-token fuzzed
    function testFuzz_addLiquidity_feeOnTransfer_noFee(uint x, uint y) public prank(user) {
        // amounts to add as liquidity
        uint[] memory amounts = new uint[](2);
        amounts[0] = bound(x, 0, 1000e18);
        amounts[1] = bound(y, 0, 1000e18);

        Snapshot memory before;
        AddLiquidityAction memory action;
        uint lpAmountOut = well.getAddLiquidityOut(amounts);

        action.amounts = amounts;
        action.lpAmountOut = lpAmountOut;
        action.recipient = user;
        action.fees = new uint[](2);

        (before, action) = beforeAddLiquidity(action);
        well.addLiquidityFeeOnTransfer(amounts, lpAmountOut, user);

        afterAddLiquidity(before, action);
    }
}<|MERGE_RESOLUTION|>--- conflicted
+++ resolved
@@ -6,17 +6,10 @@
 import {ConstantProduct2, IWellFunction} from "src/functions/ConstantProduct2.sol";
 import {Snapshot, AddLiquidityAction, RemoveLiquidityAction, LiquidityHelper} from "test/LiquidityHelper.sol";
 
-<<<<<<< HEAD
-contract WellAddLiquidityFeeOnTransferNoFeeTest is TestHelper {
+contract WellAddLiquidityFeeOnTransferNoFeeTest is LiquidityHelper {
 
     error SlippageOut(uint amountOut, uint minAmountOut);
-
-    event AddLiquidity(uint[] tokenAmountsIn, uint lpAmountOut, address recipient);
-    event RemoveLiquidity(uint lpAmountIn, uint[] tokenAmountsOut, address recipient);
-
-=======
-contract WellAddLiquidityFeeOnTransferNoFeeTest is LiquidityHelper {
->>>>>>> 509cdee8
+    
     function setUp() public {
         setupWell(2);
     }

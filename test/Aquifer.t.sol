--- conflicted
+++ resolved
@@ -122,7 +122,6 @@
         _checkWell(mockWell, true);
     }
 
-<<<<<<< HEAD
     /// @dev Revert if {aquifer()} function doesn't return the right Aquifer address after cloning.
     function test_bore_expectRevert_wrongAquifer() public {
         address wrongAquifer = address(bytes20("WRONG AQUIFER"));
@@ -136,23 +135,6 @@
             initFunctionCall,
             bytes32(0)
         );
-=======
-    function checkWell(MockStaticWell _well, bool isInitialized) private {
-        IERC20[] memory _tokens = _well.tokens();
-        Call[] memory _pumps = _well.pumps();
-    
-        assertEq(_tokens, tokens);
-        assertEq(_well.wellFunction(), wellFunction);
-        assertEq(_pumps, pumps);
-        assertEq(_well.wellData(), wellData);
-        assertEq(_well.aquifer(), address(aquifer));
-        
-        if (isInitialized) {
-            assertEq(_well.name(), "MockWell", "name mismatch");
-            assertEq(_well.symbol(), "mWELL", "symbol mismatch");
-            assertEq(aquifer.wellImplementation(address(_well)), wellImplementation, "implementation mismatch");
-        }
->>>>>>> ec3f2b8f
     }
 
     /// @dev Revert if the Well implementation doesn't have the provided init function.
@@ -169,14 +151,10 @@
         );
     }
 
-<<<<<<< HEAD
     /// @dev Reversion during init propagates the revert message if one is returned. 
     /// See {MockInitFailWell.sol}
     function test_bore_initRevert_withMessage() public {
-        vm.expectRevert("Aquifer: Well Init (Well: fail message)");
-=======
         vm.expectRevert(abi.encodeWithSelector(IAquifer.InitFailed.selector, "Well: fail message"));
->>>>>>> ec3f2b8f
         aquifer.boreWell(
             initFailImplementation,
             "",
@@ -186,14 +164,10 @@
     }
 
 
-<<<<<<< HEAD
     /// @dev Reversion during init uses default message if no revert message is returned. 
     /// See {MockInitFailWell.sol}
     function test_bore_initRevert_noMessage() public {
-        vm.expectRevert("Aquifer: well init");
-=======
         vm.expectRevert(abi.encodeWithSelector(IAquifer.InitFailed.selector, ""));
->>>>>>> ec3f2b8f
         aquifer.boreWell(
             initFailImplementation,
             "",

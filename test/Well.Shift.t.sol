--- conflicted
+++ resolved
@@ -158,14 +158,8 @@
         assertEq(wellBalanceBeforeShift.tokens[0], 1000e18 + amount, "Well should have received token0");
         assertEq(wellBalanceBeforeShift.tokens[1], 1000e18, "Well should have NOT have received token1");
 
-<<<<<<< HEAD
         uint256 amountOut = well.getShiftOut(tokens[1]);
-        vm.expectRevert(abi.encodeWithSelector(IWell.SlippageOut.selector, amountOut, type(uint256).max));
+        vm.expectRevert(abi.encodeWithSelector(IWellErrors.SlippageOut.selector, amountOut, type(uint256).max));
         well.shift(tokens[1], type(uint256).max, user);
-=======
-        uint amountOut = well.getShiftOut(tokens[1]);
-        vm.expectRevert(abi.encodeWithSelector(IWellErrors.SlippageOut.selector, amountOut, type(uint).max));
-        well.shift(tokens[1], type(uint).max, user);
->>>>>>> 40d0981b
     }
 }
/**
 * SPDX-License-Identifier: MIT
 **/

pragma solidity ^0.8.17;

<<<<<<< HEAD
import "test/TestHelper.sol";
=======
import "forge-std/console2.sol";
import {ConstantProduct2} from "src/functions/ConstantProduct2.sol";
import {Well, Call, TestHelper, IERC20} from "test/TestHelper.sol";
import {RandomBytes} from "utils/RandomBytes.sol";
>>>>>>> 7d312b3a

contract ImmutableTest is TestHelper {
    function setUp() public {
        deployMockTokens(16);
        // wellBuilder = new WellBuilder();
    }

    /// @dev immutable storage should work when any number of its slots are filled
    function testImmutable(
        uint8 numberOfPumps,
        bytes[4] memory pumpBytes,
        address[4] memory pumpTargets,
        bytes memory wellFunctionBytes,
        uint8 nTokens
    ) public {
<<<<<<< HEAD
        vm.assume(numberOfPumps < 5);
        for (uint i = 0; i < numberOfPumps; i++)
            vm.assume(pumpBytes[i].length <= 4 * 32);
        vm.assume(wellFunctionBytes.length <= 4 * 32);
        vm.assume(nTokens < 4 && nTokens > 1);

        Call[] memory pumps = new Call[](numberOfPumps);
        for (uint i = 0; i < numberOfPumps; i++) {
            pumps[i].target = pumpTargets[i];
            pumps[i].data = pumpBytes[i];
        }

=======
        // The below constraints assume default configuration for immutable storage.
        // Developers may choose to change immutable storage layout to meet the needs
        // of a particular well. In this instance, the below constraints should be
        // appropriately adjusted.
        vm.assume(nTokens >= 2);
        vm.assume(nTokens <= 4); // ImmutableTokens.MAX_TOKENS
        vm.assume(nWellFunction >= 0);
        vm.assume(nWellFunction <= 4*32); // ImmutableWellFunction.MAX_SIZE
        vm.assume(nPump >= 0);
        vm.assume(nPump <= 4*32); // ImmutablePump.MAX_SIZE

        //
        bytes memory pumpBytes = getRandomBytes(nPump);
        bytes memory wellFunctionBytes = getRandomBytes(nWellFunction);
>>>>>>> 7d312b3a
        address wellFunction = address(new ConstantProduct2());

        Well _well = new Well(
            getTokens(nTokens), 
<<<<<<< HEAD
            Call(wellFunction, wellFunctionBytes), 
            pumps
        ));

        Call[] memory _pumps = _well.pumps();

        for (uint i = 0; i < numberOfPumps; i++) {
            assertEq(_pumps[i].target, pumps[i].target);
            assertEq(_pumps[i].data, pumps[i].data);
        }
=======
            Call(wellFunction, wellFunctionBytes),
            Call(address(0), pumpBytes),
            "",
            ""
        );

        // Check pump
        assertEq(_well.pump().target, address(0));
        assertEq(_well.pump().data, pumpBytes);
>>>>>>> 7d312b3a

        // Check well function
        assertEq(_well.wellFunction().target, wellFunction);
        assertEq(_well.wellFunction().data, wellFunctionBytes);

        // Check token addresses; 
        IERC20[] memory _tokens = _well.tokens();
        for (uint i = 0; i < nTokens; i++) {
            assertEq(address(_tokens[i]), address(tokens[i]));
        }
    }
}<|MERGE_RESOLUTION|>--- conflicted
+++ resolved
@@ -4,14 +4,10 @@
 
 pragma solidity ^0.8.17;
 
-<<<<<<< HEAD
-import "test/TestHelper.sol";
-=======
 import "forge-std/console2.sol";
 import {ConstantProduct2} from "src/functions/ConstantProduct2.sol";
 import {Well, Call, TestHelper, IERC20} from "test/TestHelper.sol";
 import {RandomBytes} from "utils/RandomBytes.sol";
->>>>>>> 7d312b3a
 
 contract ImmutableTest is TestHelper {
     function setUp() public {
@@ -27,7 +23,6 @@
         bytes memory wellFunctionBytes,
         uint8 nTokens
     ) public {
-<<<<<<< HEAD
         vm.assume(numberOfPumps < 5);
         for (uint i = 0; i < numberOfPumps; i++)
             vm.assume(pumpBytes[i].length <= 4 * 32);
@@ -40,30 +35,15 @@
             pumps[i].data = pumpBytes[i];
         }
 
-=======
-        // The below constraints assume default configuration for immutable storage.
-        // Developers may choose to change immutable storage layout to meet the needs
-        // of a particular well. In this instance, the below constraints should be
-        // appropriately adjusted.
-        vm.assume(nTokens >= 2);
-        vm.assume(nTokens <= 4); // ImmutableTokens.MAX_TOKENS
-        vm.assume(nWellFunction >= 0);
-        vm.assume(nWellFunction <= 4*32); // ImmutableWellFunction.MAX_SIZE
-        vm.assume(nPump >= 0);
-        vm.assume(nPump <= 4*32); // ImmutablePump.MAX_SIZE
-
-        //
-        bytes memory pumpBytes = getRandomBytes(nPump);
-        bytes memory wellFunctionBytes = getRandomBytes(nWellFunction);
->>>>>>> 7d312b3a
         address wellFunction = address(new ConstantProduct2());
 
         Well _well = new Well(
             getTokens(nTokens), 
-<<<<<<< HEAD
             Call(wellFunction, wellFunctionBytes), 
-            pumps
-        ));
+            pumps,
+            "",
+            ""
+        );
 
         Call[] memory _pumps = _well.pumps();
 
@@ -71,17 +51,6 @@
             assertEq(_pumps[i].target, pumps[i].target);
             assertEq(_pumps[i].data, pumps[i].data);
         }
-=======
-            Call(wellFunction, wellFunctionBytes),
-            Call(address(0), pumpBytes),
-            "",
-            ""
-        );
-
-        // Check pump
-        assertEq(_well.pump().target, address(0));
-        assertEq(_well.pump().data, pumpBytes);
->>>>>>> 7d312b3a
 
         // Check well function
         assertEq(_well.wellFunction().target, wellFunction);

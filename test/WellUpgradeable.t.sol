// SPDX-License-Identifier: MIT

pragma solidity ^0.8.20;

import {Test, console} from "forge-std/Test.sol";
import {WellUpgradeable} from "src/WellUpgradeable.sol";
import {IERC20} from "test/TestHelper.sol";
import {WellDeployer} from "script/helpers/WellDeployer.sol";
import {MockPump} from "mocks/pumps/MockPump.sol";
import {Well, Call, IWellFunction, IPump, IERC20} from "src/Well.sol";
import {ConstantProduct2} from "src/functions/ConstantProduct2.sol";
import {Aquifer} from "src/Aquifer.sol";
import {WellDeployer} from "script/helpers/WellDeployer.sol";
import {LibWellUpgradeableConstructor} from "src/libraries/LibWellUpgradeableConstructor.sol";
import {MockToken} from "mocks/tokens/MockToken.sol";
import {WellDeployer} from "script/helpers/WellDeployer.sol";
import {ERC1967Proxy} from "oz/proxy/ERC1967/ERC1967Proxy.sol";
import {MockWellUpgradeable} from "mocks/wells/MockWellUpgradeable.sol";

contract WellUpgradeTest is Test, WellDeployer {
    address proxyAddress;
    address aquifer;
    address initialOwner;
    address user;
    address mockPumpAddress;
    address wellFunctionAddress;
    address token1Address;
    address token2Address;
    address wellAddress;
    address wellImplementation;
    IERC20[] tokens = new IERC20[](2);

    function setUp() public {
        // Tokens
        IERC20 token0 = new MockToken("BEAN", "BEAN", 6);
        IERC20 token1 = new MockToken("WETH", "WETH", 18);
        tokens[0] = token0;
        tokens[1] = token1;

        token1Address = address(tokens[0]);
        vm.label(token1Address, "token1");
        token2Address = address(tokens[1]);
        vm.label(token2Address, "token2");

        user = makeAddr("user");

        // Mint tokens
        MockToken(address(tokens[0])).mint(user, 10_000_000_000_000_000);
        MockToken(address(tokens[1])).mint(user, 10_000_000_000_000_000);
        // Well Function
        IWellFunction cp2 = new ConstantProduct2();
        vm.label(address(cp2), "CP2");
        wellFunctionAddress = address(cp2);
        Call memory wellFunction = Call(
            address(cp2),
            abi.encode("beanstalkFunction")
        );

        // Pump
        IPump mockPump = new MockPump();
        mockPumpAddress = address(mockPump);
        vm.label(mockPumpAddress, "mockPump");
        Call[] memory pumps = new Call[](1);
        // init new mock pump with "beanstalk" data
        pumps[0] = Call(address(mockPump), abi.encode("beanstalkPump"));
        aquifer = address(new Aquifer());
        vm.label(aquifer, "aquifer");
        wellImplementation = address(new WellUpgradeable());
        vm.label(wellImplementation, "wellImplementation");
        initialOwner = makeAddr("owner");

        // Well
        WellUpgradeable well = encodeAndBoreWellUpgradeable(
            aquifer,
            wellImplementation,
            tokens,
            wellFunction,
            pumps,
            bytes32(0)
        );
        wellAddress = address(well);
        vm.label(wellAddress, "upgradeableWell");
        // Sum up of what is going on here
        // We encode and bore a well upgradeable from the aquifer
        // The well upgradeable additionally takes in an owner address so we modify the init function call
        // to include the owner address.
        // When the new well is deployed, all init data are stored in the implementation storage
        // including pump and well function data
        // Then we deploy a ERC1967Proxy proxy for the well upgradeable and call the init function on the proxy
        // When we deploy the proxy, the init data is stored in the proxy storage and the well is initialized
        // for the second time. We can now control the well via delegate calls to the proxy address.

        // Every time we call the init function, we init the owner to be the msg.sender and
        // then immidiately transfer ownership
        // to an address of our choice (see WellUpgradeable.sol for more details on the init function)

        // FROM OZ
        // If _data is nonempty, it’s used as data in a delegate call to _logic.
        // This will typically be an encoded function call, and allows initializing
        // the storage of the proxy like a Solidity constructor.

        // Deploy Proxy
        vm.startPrank(initialOwner);
        ERC1967Proxy proxy = new ERC1967Proxy(
            address(well), // implementation address
            LibWellUpgradeableConstructor.encodeWellInitFunctionCall(
                tokens,
                wellFunction
            ) // init data
        );
        vm.stopPrank();
        proxyAddress = address(proxy);
        vm.label(proxyAddress, "proxyAddress");

        vm.startPrank(user);
        tokens[0].approve(wellAddress, type(uint256).max);
        tokens[1].approve(wellAddress, type(uint256).max);
        tokens[0].approve(proxyAddress, type(uint256).max);
        tokens[1].approve(proxyAddress, type(uint256).max);
        vm.stopPrank();
    }

    ///////////////////// Storage Tests /////////////////////

    function testProxyGetAquifer() public {
        assertEq(address(aquifer), WellUpgradeable(proxyAddress).aquifer());
    }

    function testProxyGetPump() public {
        Call[] memory proxyPumps = WellUpgradeable(proxyAddress).pumps();
        assertEq(mockPumpAddress, proxyPumps[0].target);
        // this passes but why? Pump data are supposed
        // to be stored in the implementation storage from the borewell call
        assertEq(abi.encode("beanstalkPump"), proxyPumps[0].data);
    }

    function testProxyGetTokens() public {
        IERC20[] memory proxyTokens = WellUpgradeable(proxyAddress).tokens();
        assertEq(address(proxyTokens[0]), token1Address);
        assertEq(address(proxyTokens[1]), token2Address);
    }

    function testProxyGetWellFunction() public {
        Call memory proxyWellFunction = WellUpgradeable(proxyAddress)
            .wellFunction();
        assertEq(
            address(proxyWellFunction.target),
            address(wellFunctionAddress)
        );
        assertEq(proxyWellFunction.data, abi.encode("beanstalkFunction"));
    }

    function testProxyGetSymbolInStorage() public {
        assertEq("BEANWETHCP2uw", WellUpgradeable(proxyAddress).symbol());
    }

    function testProxyInitVersion() public {
        uint256 expectedVersion = 1;
        assertEq(expectedVersion, WellUpgradeable(proxyAddress).getVersion());
    }

    function testProxyNumTokens() public {
        uint256 expectedNumTokens = 2;
        assertEq(
            expectedNumTokens,
            WellUpgradeable(proxyAddress).numberOfTokens()
        );
    }

    ///////////////// Interaction test //////////////////

    function testProxyAddLiquidity() public {
        vm.startPrank(user);
        uint256[] memory amounts = new uint256[](2);
        amounts[0] = 1000;
        amounts[1] = 1000;
        WellUpgradeable(wellAddress).addLiquidity(
            amounts,
            0,
            user,
            type(uint256).max
        );
        WellUpgradeable(proxyAddress).addLiquidity(
            amounts,
            0,
            user,
            type(uint256).max
        );
        assertEq(amounts, WellUpgradeable(proxyAddress).getReserves());
        vm.stopPrank();
    }

    ////////////// Ownership Tests //////////////

    function testProxyOwner() public {
        assertEq(initialOwner, WellUpgradeable(proxyAddress).owner());
    }

    function testProxyTransferOwnership() public {
        vm.prank(initialOwner);
        address newOwner = makeAddr("newOwner");
        WellUpgradeable(proxyAddress).transferOwnership(newOwner);
        assertEq(newOwner, WellUpgradeable(proxyAddress).owner());
    }

    function testRevertTransferOwnershipFromNotOnwer() public {
        address notOwner = makeAddr("notOwner");
        vm.prank(notOwner);
        vm.expectRevert();
        WellUpgradeable(proxyAddress).transferOwnership(notOwner);
    }

    ////////////////////// Upgrade Tests //////////////////////

    function testUpgradeToNewImplementation() public {
        Call memory wellFunction = Call(wellFunctionAddress, abi.encode("2"));
        Call[] memory pumps = new Call[](1);
        pumps[0] = Call(mockPumpAddress, abi.encode("2"));
        // create new mock Well Implementation:
        address wellImpl = address(new MockWellUpgradeable());
<<<<<<< HEAD
        WellUpgradeable well2 = encodeAndBoreWellUpgradeable(
            aquifer,
            wellImpl,
            tokens,
            wellFunction,
            pumps,
            bytes32(abi.encode("2"))
        );
=======
        // bore new well with the same 2 tokens 
        WellUpgradeable well2 =
            encodeAndBoreWellUpgradeable(aquifer, wellImpl, tokens, wellFunction, pumps, bytes32(abi.encode("2")));
>>>>>>> e60e6603
        vm.label(address(well2), "upgradeableWell2");
        vm.startPrank(initialOwner);
        WellUpgradeable proxy = WellUpgradeable(payable(proxyAddress));
        proxy.upgradeTo(address(well2));
        assertEq(initialOwner, MockWellUpgradeable(proxyAddress).owner());
        // verify proxy was upgraded.
        assertEq(
            address(well2),
            MockWellUpgradeable(proxyAddress).getImplementation()
        );
        assertEq(1, MockWellUpgradeable(proxyAddress).getVersion());
        assertEq(100, MockWellUpgradeable(proxyAddress).getVersion(100));
        vm.stopPrank();
    }

<<<<<<< HEAD
    function testUpgradeToNewImplementationAccessControl() public {
        IERC20[] memory tokens = new IERC20[](2);
        tokens[0] = new MockToken("BEAN", "BEAN", 6);
        tokens[1] = new MockToken("WETH", "WETH", 18);
=======
    function testUpgradeToNewImplementationDiffTokens() public {
        // create 2 new tokens with new addresses
        IERC20[] memory newTokens = new IERC20[](2);
        newTokens[0] = new MockToken("WBTC", "WBTC", 6);
        newTokens[1] = new MockToken("WETH2", "WETH2", 18);
>>>>>>> e60e6603
        Call memory wellFunction = Call(wellFunctionAddress, abi.encode("2"));
        Call[] memory pumps = new Call[](1);
        pumps[0] = Call(mockPumpAddress, abi.encode("2"));
        // create new mock Well Implementation:
        address wellImpl = address(new MockWellUpgradeable());
<<<<<<< HEAD
        WellUpgradeable well2 = encodeAndBoreWellUpgradeable(
            aquifer,
            wellImpl,
            tokens,
            wellFunction,
            pumps,
            bytes32(abi.encode("2"))
        );
        vm.label(address(well2), "upgradeableWell2");
        // set caller to not be the owner
        address notOwner = makeAddr("notOwner");
        vm.startPrank(notOwner);
        WellUpgradeable proxy = WellUpgradeable(payable(proxyAddress));
        // expect revert
        vm.expectRevert();
=======
        // bore new well with the different tokens
        WellUpgradeable well2 =
            encodeAndBoreWellUpgradeable(aquifer, wellImpl, newTokens, wellFunction, pumps, bytes32(abi.encode("2")));
        vm.label(address(well2), "upgradeableWell2");
        vm.startPrank(initialOwner);
        WellUpgradeable proxy = WellUpgradeable(payable(proxyAddress));
        // expect revert since new well uses different tokens
        vm.expectRevert("New well must use the same tokens in the same order");
        proxy.upgradeTo(address(well2));
        vm.stopPrank();
    }

    function testUpgradeToNewImplementationDiffTokenOrder() public {
        // create 2 new tokens with new addresses
        IERC20[] memory newTokens = new IERC20[](2);
        newTokens[0] = tokens[1];
        newTokens[1] = tokens[0];
        Call memory wellFunction = Call(wellFunctionAddress, abi.encode("2"));
        Call[] memory pumps = new Call[](1);
        pumps[0] = Call(mockPumpAddress, abi.encode("2"));
        // create new mock Well Implementation:
        address wellImpl = address(new MockWellUpgradeable());
        // bore new well with the different tokens
        WellUpgradeable well2 =
            encodeAndBoreWellUpgradeable(aquifer, wellImpl, newTokens, wellFunction, pumps, bytes32(abi.encode("2")));
        vm.label(address(well2), "upgradeableWell2");
        vm.startPrank(initialOwner);
        WellUpgradeable proxy = WellUpgradeable(payable(proxyAddress));
        // expect revert since new well uses different tokens
        vm.expectRevert("New well must use the same tokens in the same order");
>>>>>>> e60e6603
        proxy.upgradeTo(address(well2));
        vm.stopPrank();
    }
}<|MERGE_RESOLUTION|>--- conflicted
+++ resolved
@@ -218,7 +218,6 @@
         pumps[0] = Call(mockPumpAddress, abi.encode("2"));
         // create new mock Well Implementation:
         address wellImpl = address(new MockWellUpgradeable());
-<<<<<<< HEAD
         WellUpgradeable well2 = encodeAndBoreWellUpgradeable(
             aquifer,
             wellImpl,
@@ -227,11 +226,6 @@
             pumps,
             bytes32(abi.encode("2"))
         );
-=======
-        // bore new well with the same 2 tokens 
-        WellUpgradeable well2 =
-            encodeAndBoreWellUpgradeable(aquifer, wellImpl, tokens, wellFunction, pumps, bytes32(abi.encode("2")));
->>>>>>> e60e6603
         vm.label(address(well2), "upgradeableWell2");
         vm.startPrank(initialOwner);
         WellUpgradeable proxy = WellUpgradeable(payable(proxyAddress));
@@ -247,24 +241,20 @@
         vm.stopPrank();
     }
 
-<<<<<<< HEAD
     function testUpgradeToNewImplementationAccessControl() public {
         IERC20[] memory tokens = new IERC20[](2);
         tokens[0] = new MockToken("BEAN", "BEAN", 6);
         tokens[1] = new MockToken("WETH", "WETH", 18);
-=======
     function testUpgradeToNewImplementationDiffTokens() public {
         // create 2 new tokens with new addresses
         IERC20[] memory newTokens = new IERC20[](2);
         newTokens[0] = new MockToken("WBTC", "WBTC", 6);
         newTokens[1] = new MockToken("WETH2", "WETH2", 18);
->>>>>>> e60e6603
         Call memory wellFunction = Call(wellFunctionAddress, abi.encode("2"));
         Call[] memory pumps = new Call[](1);
         pumps[0] = Call(mockPumpAddress, abi.encode("2"));
         // create new mock Well Implementation:
         address wellImpl = address(new MockWellUpgradeable());
-<<<<<<< HEAD
         WellUpgradeable well2 = encodeAndBoreWellUpgradeable(
             aquifer,
             wellImpl,
@@ -280,7 +270,6 @@
         WellUpgradeable proxy = WellUpgradeable(payable(proxyAddress));
         // expect revert
         vm.expectRevert();
-=======
         // bore new well with the different tokens
         WellUpgradeable well2 =
             encodeAndBoreWellUpgradeable(aquifer, wellImpl, newTokens, wellFunction, pumps, bytes32(abi.encode("2")));
@@ -311,7 +300,6 @@
         WellUpgradeable proxy = WellUpgradeable(payable(proxyAddress));
         // expect revert since new well uses different tokens
         vm.expectRevert("New well must use the same tokens in the same order");
->>>>>>> e60e6603
         proxy.upgradeTo(address(well2));
         vm.stopPrank();
     }

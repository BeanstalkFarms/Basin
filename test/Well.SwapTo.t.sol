// SPDX-License-Identifier: MIT
pragma solidity ^0.8.17;

import {IERC20, Balances, Call, MockToken, Well} from "test/TestHelper.sol";
import {SwapHelper, SwapAction} from "test/SwapHelper.sol";
import {MockFunctionBad} from "mocks/functions/MockFunctionBad.sol";
import {IWellFunction} from "src/interfaces/IWellFunction.sol";
import {IWell} from "src/interfaces/IWell.sol";
import {IWellErrors} from "src/interfaces/IWellErrors.sol";

contract WellSwapToTest is SwapHelper {
    function setUp() public {
        setupWell(2);
    }

    function test_getSwapIn() public {
        uint256 amountOut = 500 * 1e18;
        uint256 amountIn = well.getSwapIn(tokens[0], tokens[1], amountOut);
        assertEq(amountIn, 1000 * 1e18);
    }

    function testFuzz_getSwapIn_revertIf_insufficientWellBalance(uint256 i) public prank(user) {
        IERC20[] memory _tokens = well.tokens();
        Balances memory wellBalances = getBalances(address(well), well);
        vm.assume(i < _tokens.length);

        // Swap token `i` -> all other tokens
        for (uint256 j = 0; j < _tokens.length; ++j) {
            if (j != i) {
                // Request to buy more of {_tokens[j]} than the Well has.
                // There is no input amount that could complete this Swap.
                uint256 amountOut = wellBalances.tokens[j] + 1;
                vm.expectRevert(); // underflow
                well.getSwapIn(_tokens[i], _tokens[j], amountOut);
            }
        }
    }

    /// @dev Swaps should always revert if `fromToken` = `toToken`.
    function test_swapTo_revertIf_sameToken() public prank(user) {
<<<<<<< HEAD
        vm.expectRevert(IWell.InvalidTokens.selector);
        well.swapTo(tokens[0], tokens[0], 100 * 1e18, 0, user, type(uint256).max);
=======
        vm.expectRevert(IWellErrors.InvalidTokens.selector);
        well.swapTo(tokens[0], tokens[0], 100 * 1e18, 0, user, type(uint).max);
>>>>>>> 40d0981b
    }

    /// @dev Slippage revert occurs if maxAmountIn is too low
    function test_swapTo_revertIf_maxAmountInTooLow() public prank(user) {
        uint256 amountOut = 500 * 1e18;
        uint256 maxAmountIn = 999 * 1e18; // actual: 1000
        uint256 amountIn = 1000 * 1e18;

<<<<<<< HEAD
        vm.expectRevert(abi.encodeWithSelector(IWell.SlippageIn.selector, amountIn, maxAmountIn));
        well.swapTo(tokens[0], tokens[1], maxAmountIn, amountOut, user, type(uint256).max);
=======
        vm.expectRevert(abi.encodeWithSelector(IWellErrors.SlippageIn.selector, amountIn, maxAmountIn));
        well.swapTo(tokens[0], tokens[1], maxAmountIn, amountOut, user, type(uint).max);
>>>>>>> 40d0981b
    }

    /// @dev Note: this covers the case where there is a fee as well
    function test_swapFromFeeOnTransferNoFee_revertIf_expired() public {
        vm.expectRevert(IWellErrors.Expired.selector);
        well.swapTo(tokens[0], tokens[1], 0, 0, user, block.timestamp - 1);
    }

    /// @dev tests assume 2 tokens in future we can extend for multiple tokens
    function testFuzz_swapTo(uint256 amountOut) public prank(user) {
        // User has 1000 of each token
        // Given current liquidity, swapping 1000 of one token gives 500 of the other
        uint256 maxAmountIn = 1000 * 1e18;
        amountOut = bound(amountOut, 0, 500 * 1e18);

        Balances memory userBalancesBefore = getBalances(user, well);
        Balances memory wellBalancesBefore = getBalances(address(well), well);

        // Decrease reserve of token 1 by `amountOut` which is paid to user
        uint256[] memory calcBalances = new uint256[](wellBalancesBefore.tokens.length);
        calcBalances[0] = wellBalancesBefore.tokens[0];
        calcBalances[1] = wellBalancesBefore.tokens[1] - amountOut;

        uint256 calcAmountIn = IWellFunction(wellFunction.target).calcReserve(
            calcBalances,
            0, // j
            wellBalancesBefore.lpSupply,
            wellFunction.data
        ) - wellBalancesBefore.tokens[0];

        vm.expectEmit(true, true, true, true);
        emit Swap(tokens[0], tokens[1], calcAmountIn, amountOut, user);
        well.swapTo(tokens[0], tokens[1], maxAmountIn, amountOut, user, type(uint256).max);

        Balances memory userBalancesAfter = getBalances(user, well);
        Balances memory wellBalancesAfter = getBalances(address(well), well);

        assertEq(
            userBalancesBefore.tokens[0] - userBalancesAfter.tokens[0], calcAmountIn, "Incorrect token0 user balance"
        );
        assertEq(userBalancesAfter.tokens[1] - userBalancesBefore.tokens[1], amountOut, "Incorrect token1 user balance");
        assertEq(
            wellBalancesAfter.tokens[0], wellBalancesBefore.tokens[0] + calcAmountIn, "Incorrect token0 well reserve"
        );
        assertEq(wellBalancesAfter.tokens[1], wellBalancesBefore.tokens[1] - amountOut, "Incorrect token1 well reserve");
        checkInvariant(address(well));
    }

    /// @dev Zero hysteresis: token0 -> token1 -> token0 gives the same result
    function testFuzz_swapTo_equalSwap(uint256 token0AmtOut) public prank(user) {
        // assume amtOut is lower due to slippage
        vm.assume(token0AmtOut < 500e18);
        uint256 token1In = well.swapTo(tokens[0], tokens[1], 1000e18, token0AmtOut, user, type(uint256).max);
        uint256 token0In = well.swapTo(tokens[1], tokens[0], 1000e18, token1In, user, type(uint256).max);
        assertEq(token0In, token0AmtOut);
        checkInvariant(address(well));
    }
}<|MERGE_RESOLUTION|>--- conflicted
+++ resolved
@@ -38,13 +38,8 @@
 
     /// @dev Swaps should always revert if `fromToken` = `toToken`.
     function test_swapTo_revertIf_sameToken() public prank(user) {
-<<<<<<< HEAD
-        vm.expectRevert(IWell.InvalidTokens.selector);
+        vm.expectRevert(IWellErrors.InvalidTokens.selector);
         well.swapTo(tokens[0], tokens[0], 100 * 1e18, 0, user, type(uint256).max);
-=======
-        vm.expectRevert(IWellErrors.InvalidTokens.selector);
-        well.swapTo(tokens[0], tokens[0], 100 * 1e18, 0, user, type(uint).max);
->>>>>>> 40d0981b
     }
 
     /// @dev Slippage revert occurs if maxAmountIn is too low
@@ -53,13 +48,8 @@
         uint256 maxAmountIn = 999 * 1e18; // actual: 1000
         uint256 amountIn = 1000 * 1e18;
 
-<<<<<<< HEAD
-        vm.expectRevert(abi.encodeWithSelector(IWell.SlippageIn.selector, amountIn, maxAmountIn));
+        vm.expectRevert(abi.encodeWithSelector(IWellErrors.SlippageIn.selector, amountIn, maxAmountIn));
         well.swapTo(tokens[0], tokens[1], maxAmountIn, amountOut, user, type(uint256).max);
-=======
-        vm.expectRevert(abi.encodeWithSelector(IWellErrors.SlippageIn.selector, amountIn, maxAmountIn));
-        well.swapTo(tokens[0], tokens[1], maxAmountIn, amountOut, user, type(uint).max);
->>>>>>> 40d0981b
     }
 
     /// @dev Note: this covers the case where there is a fee as well

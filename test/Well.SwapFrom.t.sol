--- conflicted
+++ resolved
@@ -50,13 +50,8 @@
 
     /// @dev Swaps should always revert if `fromToken` = `toToken`.
     function test_swapFrom_revertIf_sameToken() public prank(user) {
-<<<<<<< HEAD
-        vm.expectRevert(IWell.InvalidTokens.selector);
+        vm.expectRevert(IWellErrors.InvalidTokens.selector);
         well.swapFrom(tokens[0], tokens[0], 100 * 1e18, 0, user, type(uint256).max);
-=======
-        vm.expectRevert(IWellErrors.InvalidTokens.selector);
-        well.swapFrom(tokens[0], tokens[0], 100 * 1e18, 0, user, type(uint).max);
->>>>>>> 40d0981b
     }
 
     /// @dev Slippage revert if minAmountOut is too high
@@ -65,13 +60,8 @@
         uint256 minAmountOut = 501 * 1e18; // actual: 500
         uint256 amountOut = 500 * 1e18;
 
-<<<<<<< HEAD
-        vm.expectRevert(abi.encodeWithSelector(IWell.SlippageOut.selector, amountOut, minAmountOut));
+        vm.expectRevert(abi.encodeWithSelector(IWellErrors.SlippageOut.selector, amountOut, minAmountOut));
         well.swapFrom(tokens[0], tokens[1], amountIn, minAmountOut, user, type(uint256).max);
-=======
-        vm.expectRevert(abi.encodeWithSelector(IWellErrors.SlippageOut.selector, amountOut, minAmountOut));
-        well.swapFrom(tokens[0], tokens[1], amountIn, minAmountOut, user, type(uint).max);
->>>>>>> 40d0981b
     }
 
     function test_swapFrom_revertIf_expired() public {

--- conflicted
+++ resolved
@@ -22,15 +22,11 @@
         lastData = data;
     }
 
-<<<<<<< HEAD
     function read(address, bytes calldata)
         external
         view
         returns (bytes memory data)
     {
-=======
-    function read(address well, bytes calldata readData) external view returns (bytes memory data) {
->>>>>>> b5fa4947
         return lastData;
     }
 }